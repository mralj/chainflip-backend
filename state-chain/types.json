{
  "AccountInfo": {
    "nonce": "Index",
    "consumers": "RefCount",
    "providers": "RefCount",
    "data": "()"
  },
  "Address": "MultiAddress",
  "Amount": "TokenAmount",
  "AuctionError": {
    "_enum": [
      "BondIsZero",
      "Empty",
      "MinValidatorSize"
    ]
  },
  "AuctionIndex": "u64",
  "AuctionPhase": {
    "_enum": {
      "WaitingForBids": "(Vec<ValidatorId>, Amount)",
      "BidsTaken": "(Vec<(ValidatorId, Amount)>)",
      "WinnersSelected": "(Vec<ValidatorId>, Amount)"
    }
  },
  "AuctionRange": "(u32,u32)",
  "CallHash": "[u8;32]",
  "ChainParams": {
    "_enum": {
      "Ethereum": "(Vec<u8>)",
      "Other": "(Vec<u8>)"
    }
  },
  "ClaimDetailsFor": {
    "amount": "FlipBalance",
    "nonce": "Nonce",
    "address": "EthereumAddress",
    "expiry": "Duration",
    "signature": "Option<Signature>"
  },
  "Duration": "(u64,u32)",
  "EpochIndex": "u32",
  "EthSigningTxResponse": {
    "_enum": {
      "Success": "(Vec<u8>)",
      "Error": "(Vec<ValidatorId>)"
    }
  },
  "EthereumAddress": "[u8;20]",
  "EthTransactionHash": "[u8;32]",
  "FlipAccount": {
    "stake": "FlipBalance",
    "validator_bond": "FlipBalance"
  },
  "FlipBalance": "u128",
  "ImbalanceSource": {
    "_enum": [
      "External",
      "Account(AccountId)",
      "Emissions"
    ]
  },
  "KeygenRequest": {
    "chain": "ChainParams",
    "validator_candidates": "Vec<ValidatorId>"
  },
  "KeygenResponse": {
    "_enum": {
      "Success": "(PublicKey)",
      "Failure": "(Vec<ValidatorId>)"
    }
  },
  "LookupSource": "MultiAddress",
  "Nonce": "u64",
  "NonceIdentifier": {
    "_enum": [
      "Ethereum",
      "Bitcoin",
      "Dot"
    ]
  },
  "OnlineCreditsFor": "u64",
  "PublicKey": "Vec<u8>",
  "ReputationPenalty": {
    "points": "ReputationPoints",
    "blocks": "BlockNumber"
  },
  "ReputationPoints": "i32",
  "RequestIndex": "u64",
  "ReserveId": "[u8;4]",
  "Retired": "bool",
  "Signature": "H256",
  "TokenAmount": "u128",
  "ValidatorId": "AccountId",
  "Transaction": "Vec<u8>",
<<<<<<< HEAD
  "ThresholdSignatureRequest": {
    "payload": "Vec<u8>",
    "public_key": "PublicKey",
    "validators": "Vec<ValidatorId>"
  },
  "ThresholdSignatureResponse": {
    "_enum": {
      "Success": "(Vec<u8>)",
      "Error": "(Vec<ValidatorId>)"
    }
  },
  "KeygenResponse": {
    "_enum": {
      "Success": "(PublicKey)",
      "Failure": "(Vec<ValidatorId>)"
    }
  },
  "ChainParams": {
    "_enum": {
      "Ethereum": "(Vec<u8>)",
      "Other": "(Vec<u8>)"
    }
  },
  "KeygenRequest": {
    "chain": "ChainParams",
    "validator_candidates": "Vec<ValidatorId>"
  },
=======
>>>>>>> 4dcee955
  "Vault": {
    "old_key": "PublicKey",
    "new_key": "PublicKey",
    "tx": "Transaction"
  },
  "VaultRotationResponse": {
    "_enum": {
      "Success": {
        "old_key": "PublicKey",
        "new_key": "PublicKey",
        "tx": "Transaction"
      },
      "Failure": ""
    }
  },
  "ValidatorSize": "u32",
  "VoteCount": "u32"
}<|MERGE_RESOLUTION|>--- conflicted
+++ resolved
@@ -92,36 +92,6 @@
   "TokenAmount": "u128",
   "ValidatorId": "AccountId",
   "Transaction": "Vec<u8>",
-<<<<<<< HEAD
-  "ThresholdSignatureRequest": {
-    "payload": "Vec<u8>",
-    "public_key": "PublicKey",
-    "validators": "Vec<ValidatorId>"
-  },
-  "ThresholdSignatureResponse": {
-    "_enum": {
-      "Success": "(Vec<u8>)",
-      "Error": "(Vec<ValidatorId>)"
-    }
-  },
-  "KeygenResponse": {
-    "_enum": {
-      "Success": "(PublicKey)",
-      "Failure": "(Vec<ValidatorId>)"
-    }
-  },
-  "ChainParams": {
-    "_enum": {
-      "Ethereum": "(Vec<u8>)",
-      "Other": "(Vec<u8>)"
-    }
-  },
-  "KeygenRequest": {
-    "chain": "ChainParams",
-    "validator_candidates": "Vec<ValidatorId>"
-  },
-=======
->>>>>>> 4dcee955
   "Vault": {
     "old_key": "PublicKey",
     "new_key": "PublicKey",
