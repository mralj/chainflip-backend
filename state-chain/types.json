--- conflicted
+++ resolved
@@ -5,13 +5,9 @@
     "providers": "RefCount",
     "data": "ChainflipAccountData"
   },
-<<<<<<< HEAD
   "ActiveValidatorRange": "(u32,u32)",
-=======
   "ActiveProposal": "(ProposalId, Timestamp)",
   "AggKeySignature": "U256",
-  "AuctionRange": "(u32,u32)",
->>>>>>> b7419430
   "Address": "MultiAddress",
   "Amount": "u128",
   "AuctionError": {
@@ -32,18 +28,20 @@
       "ConfirmedValidators": "(Vec<ValidatorId>, Amount)"
     }
   },
-<<<<<<< HEAD
+  "AuctionRange": "(u32,u32)",
   "AuctionResult": {
     "winners": "Vec<ValidatorId>",
     "minimum_active_bid": "Amount"
   },
   "Bid": "(ValidatorId, Amount)",
-=======
-  "Bid": "(ValidatorId, Amount)",
   "BlockNumber": "u32",
->>>>>>> b7419430
   "CallHash": "[u8;32]",
   "CeremonyId": "u64",
+  "Chain": {
+    "_enum": [
+      "Ethereum"
+    ]
+  },
   "ChainflipAccountData": {
     "state": "ChainflipAccountState"
   },
@@ -52,11 +50,6 @@
       "Passive",
       "Backup",
       "Validator"
-    ]
-  },
-  "Chain": {
-    "_enum": [
-      "Ethereum"
     ]
   },
   "ChainParams": {
@@ -115,11 +108,8 @@
   },
   "OnlineCreditsFor": "BlockNumber",
   "PublicKey": "Vec<u8>",
-<<<<<<< HEAD
+  "ProposalId": "u32",
   "RemainingBid": "(ValidatorId, Amount)",
-=======
-  "ProposalId": "u32",
->>>>>>> b7419430
   "ReputationPenalty": {
     "points": "ReputationPoints",
     "blocks": "BlockNumber"
