pub type Mock = MockEpochInfo;
crate::impl_mock_epoch_info!(u64, u128, u32);

#[macro_export]
macro_rules! impl_mock_epoch_info {
	($account_id:ty, $balance:ty, $epoch_index:ty) => {
		use std::cell::RefCell;
		use $crate::EpochInfo;

		pub struct MockEpochInfo;

		thread_local! {
			pub static CURRENT_VALIDATORS: RefCell<Vec<$account_id>> = RefCell::new(vec![]);
			pub static NEXT_VALIDATORS: RefCell<Vec<$account_id>> = RefCell::new(vec![]);
			pub static BOND: RefCell<$balance> = RefCell::new(0);
			pub static EPOCH: RefCell<$epoch_index> = RefCell::new(0);
<<<<<<< HEAD
			pub static IS_AUCTION: RefCell<bool> = RefCell::new(false);
			pub static LAST_EXPIRED_EPOCH: RefCell<$epoch_index> = RefCell::new(Default::default());
=======
			pub static AUCTION_PHASE: RefCell<bool> = RefCell::new(true);
>>>>>>> 4e96a2a4
		}

		impl MockEpochInfo {
			/// Get the current number of validators.
			pub fn validator_count() -> usize {
				CURRENT_VALIDATORS.with(|cell| cell.borrow().len())
			}

			/// Get the current number of validators.
			pub fn set_validators(validators: Vec<$account_id>) {
				CURRENT_VALIDATORS.with(|cell| {
					*cell.borrow_mut() = validators;
				})
			}

			/// Add a validator to the current validators.
			pub fn add_validator(account: $account_id) {
				CURRENT_VALIDATORS.with(|cell| cell.borrow_mut().push(account))
			}

			/// Queue a validator. Adds the validator to the set of next validators.
			pub fn queue_validator(account: $account_id) {
				NEXT_VALIDATORS.with(|cell| cell.borrow_mut().push(account))
			}

			/// Clears the current and next validators.
			pub fn clear_validators() {
				CURRENT_VALIDATORS.with(|cell| cell.borrow_mut().clear());
				NEXT_VALIDATORS.with(|cell| cell.borrow_mut().clear());
			}

			/// Set the bond amount.
			pub fn set_bond(bond: $balance) {
				BOND.with(|cell| *(cell.borrow_mut()) = bond);
			}

			/// Set the epoch.
			pub fn set_epoch(epoch: $epoch_index) {
				EPOCH.with(|cell| *(cell.borrow_mut()) = epoch);
			}

			/// Increment the epoch.
			pub fn incr_epoch() {
				EPOCH.with(|cell| *(cell.borrow_mut()) += 1);
			}

			pub fn set_claiming_allowed(is_auction: bool) {
				AUCTION_PHASE.with(|cell| *(cell.borrow_mut()) = is_auction);
			}

			pub fn set_last_expired_epoch(epoch_index: $epoch_index) {
				LAST_EXPIRED_EPOCH.with(|cell| *(cell.borrow_mut()) = epoch_index);
			}
		}

		impl EpochInfo for MockEpochInfo {
			type ValidatorId = $account_id;
			type Amount = $balance;

			fn last_expired_epoch() -> $epoch_index {
				LAST_EXPIRED_EPOCH.with(|cell| *cell.borrow())
			}

			fn current_validators() -> Vec<Self::ValidatorId> {
				CURRENT_VALIDATORS.with(|cell| cell.borrow().clone())
			}

			fn is_validator(account: &Self::ValidatorId) -> bool {
				Self::current_validators().as_slice().contains(account)
			}

			fn bond() -> Self::Amount {
				BOND.with(|cell| *cell.borrow())
			}

			fn epoch_index() -> $epoch_index {
				EPOCH.with(|cell| *cell.borrow())
			}

			fn is_auction_phase() -> bool {
				AUCTION_PHASE.with(|cell| *cell.borrow())
			}

			fn active_validator_count() -> u32 {
				Self::current_validators().len() as u32
			}
		}
	};
}<|MERGE_RESOLUTION|>--- conflicted
+++ resolved
@@ -14,12 +14,8 @@
 			pub static NEXT_VALIDATORS: RefCell<Vec<$account_id>> = RefCell::new(vec![]);
 			pub static BOND: RefCell<$balance> = RefCell::new(0);
 			pub static EPOCH: RefCell<$epoch_index> = RefCell::new(0);
-<<<<<<< HEAD
-			pub static IS_AUCTION: RefCell<bool> = RefCell::new(false);
 			pub static LAST_EXPIRED_EPOCH: RefCell<$epoch_index> = RefCell::new(Default::default());
-=======
 			pub static AUCTION_PHASE: RefCell<bool> = RefCell::new(true);
->>>>>>> 4e96a2a4
 		}
 
 		impl MockEpochInfo {
