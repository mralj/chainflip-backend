#![cfg_attr(not(feature = "std"), no_std)]

pub mod mocks;

use codec::{Decode, Encode};
use frame_support::{
	dispatch::{DispatchResultWithPostInfo, UnfilteredDispatchable, Weight},
	traits::{Imbalance, SignedImbalance},
};
use sp_runtime::{DispatchError, RuntimeDebug};
use sp_std::prelude::*;

/// A trait abstracting the functionality of the witnesser
pub trait Witnesser {
	/// The type of accounts that can witness.
	type AccountId;
	/// The call type of the runtime.
	type Call: UnfilteredDispatchable;

	/// Witness an event. The event is represented by a call, which is dispatched when a threshold number of witnesses
	/// have been made.
	///
	/// **IMPORTANT**
	/// The encoded `call` and its arguments are expected to be *unique*. If necessary this should be enforced by adding
	/// a salt or nonce to the function arguments.
	/// **IMPORTANT**
	fn witness(who: Self::AccountId, call: Self::Call) -> DispatchResultWithPostInfo;
}

pub trait EpochInfo {
	/// The id type used for the validators.
	type ValidatorId;
	/// An amount
	type Amount;
	/// The index of an epoch
	type EpochIndex;

	/// The current set of validators
	fn current_validators() -> Vec<Self::ValidatorId>;

	/// Checks if the account is currently a validator.
	fn is_validator(account: &Self::ValidatorId) -> bool;

	/// If we are in auction phase then the proposed set to validate once the auction is
	/// confirmed else an empty vector
	fn next_validators() -> Vec<Self::ValidatorId>;

	/// The amount to be used as bond, this is the minimum stake needed to get into the
	/// candidate validator set
	fn bond() -> Self::Amount;

	/// The current epoch we are in
	fn epoch_index() -> Self::EpochIndex;

	/// Whether or not we are currently in the auction resolution phase of the current Epoch.
	fn is_auction_phase() -> bool;
}

/// The phase of an Auction. At the start we are waiting on bidders, we then run an auction and
/// finally it is completed
#[derive(PartialEq, Eq, Clone, Encode, Decode, RuntimeDebug)]
pub enum AuctionPhase<ValidatorId, Amount> {
	// Waiting for bids, we store the last set of winners and min bid required
	WaitingForBids(Vec<ValidatorId>, Amount),
	// Bids are now taken and validated
	BidsTaken(Vec<Bid<ValidatorId, Amount>>),
	// We have ran the auction and have a set of winners with min bid.  This waits on confirmation
	// via the trait `AuctionConfirmation`
	WinnersSelected(Vec<ValidatorId>, Amount),
}

impl<ValidatorId, Amount: Default> Default for AuctionPhase<ValidatorId, Amount> {
	fn default() -> Self {
		AuctionPhase::WaitingForBids(Vec::new(), Amount::default())
	}
}

/// A bid represented by a validator and the amount they wish to bid
pub type Bid<ValidatorId, Amount> = (ValidatorId, Amount);
/// A range of min, max for our winning set
pub type AuctionRange = (u32, u32);

/// An Auction
///
/// An auction is broken down into three phases described by `AuctionPhase`
/// At the start we look for bidders provided by `BidderProvider` from which an auction is ran
/// This results in a set of winners and a minimum bid after the auction.  After each successful
/// call of `process()` the phase will transition else resulting in an error and preventing to move
/// on.  An confirmation is looked to before completing the auction with the `AuctionConfirmation`
/// trait.
pub trait Auction {
	type ValidatorId;
	type Amount;
	type BidderProvider;

	/// Range describing auction set size
	fn auction_range() -> AuctionRange;
	/// Set the auction range
	fn set_auction_range(range: AuctionRange) -> Result<AuctionRange, AuctionError>;
	/// The current phase we find ourselves in
	fn phase() -> AuctionPhase<Self::ValidatorId, Self::Amount>;
	/// Are we in an auction?
	fn waiting_on_bids() -> bool;
	/// Move the process forward by one step, returns the phase completed or error
	fn process() -> Result<AuctionPhase<Self::ValidatorId, Self::Amount>, AuctionError>;
}

pub trait AuctionPenalty<ValidatorId> {
	/// Abort this auction
	fn abort();
	// Report on bad actors
	fn penalise(bad_validators: Vec<ValidatorId>);
}

/// Feedback on auction and confirmation
pub trait AuctionHandler<ValidatorId, Amount> {
	// An auction has completed and the winners and the minimum bid are shared
	fn on_auction_completed(winners: Vec<ValidatorId>, min_bid:Amount) -> Result<(), AuctionError>;
	// The caller trys to confirm whether the auction can be confirmed
	fn try_to_confirm_auction() -> Result<(), AuctionError>;
}

/// An error has occurred during an auction
#[derive(Encode, Decode, Clone, Copy, RuntimeDebug, PartialEq, Eq)]
pub enum AuctionError {
	Empty,
	MinValidatorSize,
	InvalidRange,
	NotConfirmed,
	Abort,
}

/// Providing bidders for our auction
pub trait BidderProvider {
	type ValidatorId;
	type Amount;
	fn get_bidders() -> Vec<(Self::ValidatorId, Self::Amount)>;
}

pub trait StakeTransfer {
	type AccountId;
	type Balance;

	/// An account's tokens that are free to be staked.
	fn stakeable_balance(account_id: &Self::AccountId) -> Self::Balance;

	/// An account's tokens that are free to be claimed.
	fn claimable_balance(account_id: &Self::AccountId) -> Self::Balance;

	/// Credit an account with stake from off-chain. Returns the total stake in the account.
	fn credit_stake(account_id: &Self::AccountId, amount: Self::Balance) -> Self::Balance;

	/// Reserves funds for a claim, if enough claimable funds are available.
	///
	/// Note this function makes no assumptions about how many claims may be pending simultaneously: if enough funds
	/// are available, it succeeds. Otherwise, it fails.
	fn try_claim(account_id: &Self::AccountId, amount: Self::Balance) -> Result<(), DispatchError>;

	/// Performs any necessary settlement once a claim has been confirmed off-chain.
	fn settle_claim(amount: Self::Balance);

	/// Reverts a pending claim in the case of an expiry or cancellation.
	fn revert_claim(account_id: &Self::AccountId, amount: Self::Balance);
}

/// Trait for managing token issuance.
pub trait Issuance {
	type AccountId;
	type Balance;
	/// An imbalance representing freshly minted, unallocated funds.
	type Surplus: Imbalance<Self::Balance>;

	/// Mint new funds.
	fn mint(amount: Self::Balance) -> Self::Surplus;

	/// Burn funds from somewhere.
	fn burn(amount: Self::Balance) -> <Self::Surplus as Imbalance<Self::Balance>>::Opposite;

	/// Returns the total issuance.
	fn total_issuance() -> Self::Balance;
}

<<<<<<< HEAD
pub trait NonceProvider {
	/// A Nonce type to be used for nonces.
	type Nonce;
	/// Generates a unique nonce.
	fn generate_nonce() -> Self::Nonce;
=======
/// Distribute rewards somehow.
pub trait RewardsDistribution {
	type Balance;
	/// An imbalance representing an unallocated surplus of funds.
	type Surplus: Imbalance<Self::Balance> + Into<SignedImbalance<Self::Balance, Self::Surplus>>;

	/// Distribute some rewards.
	fn distribute(rewards: Self::Surplus);

	/// The execution weight of calling the distribution function.
	fn execution_weight() -> Weight;
}

/// Allow triggering of emissions.
pub trait EmissionsTrigger {
	/// Trigger emissions.
	fn trigger_emissions();
>>>>>>> 54a68a8a
}<|MERGE_RESOLUTION|>--- conflicted
+++ resolved
@@ -180,29 +180,28 @@
 	fn total_issuance() -> Self::Balance;
 }
 
-<<<<<<< HEAD
+/// Distribute rewards somehow.
+pub trait RewardsDistribution {
+	type Balance;
+	/// An imbalance representing an unallocated surplus of funds.
+	type Surplus: Imbalance<Self::Balance> + Into<SignedImbalance<Self::Balance, Self::Surplus>>;
+
+	/// Distribute some rewards.
+	fn distribute(rewards: Self::Surplus);
+
+	/// The execution weight of calling the distribution function.
+	fn execution_weight() -> Weight;
+}
+
+/// Allow triggering of emissions.
+pub trait EmissionsTrigger {
+	/// Trigger emissions.
+	fn trigger_emissions();
+}
+
 pub trait NonceProvider {
 	/// A Nonce type to be used for nonces.
 	type Nonce;
 	/// Generates a unique nonce.
 	fn generate_nonce() -> Self::Nonce;
-=======
-/// Distribute rewards somehow.
-pub trait RewardsDistribution {
-	type Balance;
-	/// An imbalance representing an unallocated surplus of funds.
-	type Surplus: Imbalance<Self::Balance> + Into<SignedImbalance<Self::Balance, Self::Surplus>>;
-
-	/// Distribute some rewards.
-	fn distribute(rewards: Self::Surplus);
-
-	/// The execution weight of calling the distribution function.
-	fn execution_weight() -> Weight;
-}
-
-/// Allow triggering of emissions.
-pub trait EmissionsTrigger {
-	/// Trigger emissions.
-	fn trigger_emissions();
->>>>>>> 54a68a8a
 }