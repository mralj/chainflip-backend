--- conflicted
+++ resolved
@@ -3,16 +3,12 @@
 pub mod mocks;
 
 use codec::{Decode, Encode};
-use frame_support::dispatch::{DispatchResultWithPostInfo, Dispatchable};
-<<<<<<< HEAD
-use frame_support::traits::ValidatorRegistration;
+use frame_support::{
+	dispatch::{DispatchResultWithPostInfo, Dispatchable}, 
+	traits::ValidatorRegistration,
+};
 use sp_runtime::{DispatchError, RuntimeDebug};
 use sp_std::prelude::*;
-=======
-use sp_std::prelude::*;
-use codec::{Encode, Decode};
-use sp_runtime::RuntimeDebug;
->>>>>>> ba6c9a68
 
 /// A trait abstracting the functionality of the witnesser
 pub trait Witnesser {
@@ -127,18 +123,7 @@
 pub trait BidderProvider {
 	type ValidatorId;
 	type Amount;
-<<<<<<< HEAD
-	/// A registrar to validate keys
-	type Registrar: ValidatorRegistration<Self::ValidatorId>;
-	/// Validate before running the auction the set of validators
-	/// An empty vector is a bad bunch
-	fn validate_auction(candidates: ValidatorSet<Self>) -> Result<ValidatorSet<Self>, AuctionError>;
-
-	/// Run an auction with a set of validators returning the a proposed set of validators with the bond amount
-	fn run_auction(candidates: ValidatorSet<Self>) -> Result<ValidatorProposal<Self>, AuctionError>;
-
-	/// Complete an auction with a set of validators and accept this set and the bond for the next epoch
-	fn complete_auction(proposal: ValidatorProposal<Self>) -> Result<ValidatorProposal<Self>, AuctionError>;
+	fn get_bidders() -> Vec<(Self::ValidatorId, Self::Amount)>;
 }
 
 pub trait StakeTransfer {
@@ -192,8 +177,4 @@
 
 	/// Returns the total issuance.
 	fn total_issuance() -> Self::Balance;
-}
-=======
-	fn get_bidders() -> Vec<(Self::ValidatorId, Self::Amount)>;
-}
->>>>>>> ba6c9a68
+}