#![cfg_attr(not(feature = "std"), no_std)]

use codec::{Decode, Encode};
use frame_support::pallet_prelude::Member;
use frame_support::sp_runtime::traits::AtLeast32BitUnsigned;
use frame_support::traits::StoredMap;
use frame_support::{
	dispatch::{DispatchResultWithPostInfo, UnfilteredDispatchable, Weight},
	traits::{Imbalance, SignedImbalance},
	Parameter,
};
use sp_runtime::{DispatchError, RuntimeDebug};
use sp_std::marker::PhantomData;
use sp_std::prelude::*;

pub mod mocks;

/// An index to a block.
pub type BlockNumber = u32;
pub type FlipBalance = u128;
/// The type used as an epoch index.
pub type EpochIndex = u32;
pub type AuctionIndex = u64;

/// and Chainflip was born...some base types
pub trait Chainflip: frame_system::Config {
	/// An amount for a bid
	type Amount: Member + Parameter + Default + Eq + Ord + Copy + AtLeast32BitUnsigned;

	/// An identity for a validator
	type ValidatorId: Member + Parameter + From<<Self as frame_system::Config>::AccountId>;
}

/// A trait abstracting the functionality of the witnesser
pub trait Witnesser {
	/// The type of accounts that can witness.
	type AccountId;
	/// The call type of the runtime.
	type Call: UnfilteredDispatchable;

	/// Witness an event. The event is represented by a call, which is dispatched when a threshold number of witnesses
	/// have been made.
	///
	/// **IMPORTANT**
	/// The encoded `call` and its arguments are expected to be *unique*. If necessary this should be enforced by adding
	/// a salt or nonce to the function arguments.
	/// **IMPORTANT**
	fn witness(who: Self::AccountId, call: Self::Call) -> DispatchResultWithPostInfo;
}

pub trait EpochInfo {
	/// The id type used for the validators.
	type ValidatorId;
	/// An amount
	type Amount;
	/// The index of an epoch
	type EpochIndex;

	/// The current set of validators
	fn current_validators() -> Vec<Self::ValidatorId>;

	/// Checks if the account is currently a validator.
	fn is_validator(account: &Self::ValidatorId) -> bool;

	/// If we are in auction phase then the proposed set to validate once the auction is
	/// confirmed else an empty vector
	fn next_validators() -> Vec<Self::ValidatorId>;

	/// The amount to be used as bond, this is the minimum stake needed to get into the
	/// candidate validator set
	fn bond() -> Self::Amount;

	/// The current epoch we are in
	fn epoch_index() -> Self::EpochIndex;

	/// Whether or not we are currently in the auction resolution phase of the current Epoch.
	fn is_auction_phase() -> bool;
}

/// The phase of an Auction. At the start we are waiting on bidders, we then run an auction and
/// finally it is completed
#[derive(PartialEq, Eq, Clone, Encode, Decode, RuntimeDebug)]
pub enum AuctionPhase<ValidatorId, Amount> {
	/// Waiting for bids
	WaitingForBids,
	/// Bids are now taken and validated
	BidsTaken(Vec<Bid<ValidatorId, Amount>>),
	/// We have ran the auction and have a set of validators with minimum active bid.  This waits on confirmation
	/// from the trait `VaultRotation`
	ValidatorsSelected(Vec<ValidatorId>, Amount),
	/// The confirmed set of validators
	ConfirmedValidators(Vec<ValidatorId>, Amount),
}

impl<ValidatorId, Amount: Default> Default for AuctionPhase<ValidatorId, Amount> {
	fn default() -> Self {
		AuctionPhase::WaitingForBids
	}
}

/// A bid represented by a validator and the amount they wish to bid
pub type Bid<ValidatorId, Amount> = (ValidatorId, Amount);
/// A bid that has been classified as out of the validating set
pub type RemainingBid<ValidatorId, Amount> = Bid<ValidatorId, Amount>;

/// A successful auction result
#[derive(PartialEq, Eq, Clone, Encode, Decode, RuntimeDebug)]
pub struct AuctionResult<ValidatorId, Amount> {
	pub winners: Vec<ValidatorId>,
	pub minimum_active_bid: Amount,
}

/// A range of min, max for active validator set
pub type ActiveValidatorRange = (u32, u32);

/// An Auction
///
/// An auction is broken down into three phases described by `AuctionPhase`
/// At the start we look for bidders provided by `BidderProvider` from which an auction is ran
/// This results in a set of winners and a minimum bid after the auction.  After each successful
/// call of `process()` the phase will transition else resulting in an error and preventing to move
/// on.  A confirmation is looked to before completing the auction with the `AuctionConfirmation`
/// trait.
pub trait Auctioneer {
	type ValidatorId;
	type Amount;
	type BidderProvider;

	/// Range describing auction set size
	fn active_range() -> ActiveValidatorRange;
	/// Set new auction range, returning on success the old value
	fn set_active_range(range: ActiveValidatorRange) -> Result<ActiveValidatorRange, AuctionError>;
	/// Our last successful auction result
	fn auction_result() -> Option<AuctionResult<Self::ValidatorId, Self::Amount>>;
	/// The current phase we find ourselves in
	fn phase() -> AuctionPhase<Self::ValidatorId, Self::Amount>;
	/// Are we in an auction?
	fn waiting_on_bids() -> bool;
	/// Move our auction process to the next phase returning success with phase completed
	///
	/// At each phase we assess the bidders based on a fixed set of criteria which results
	/// in us arriving at a winning list and a bond set for this auction
	fn process() -> Result<AuctionPhase<Self::ValidatorId, Self::Amount>, AuctionError>;
	/// Abort the process and back the preliminary phase
	fn abort();
}

/// Feedback on a vault rotation
pub trait VaultRotationHandler {
	type ValidatorId;
	/// The vault rotation has been aborted
	fn vault_rotation_aborted();
	/// Penalise bad validators during a vault rotation
	fn penalise(bad_validators: &[Self::ValidatorId]);
}

/// Errors occurring during a rotation
#[derive(RuntimeDebug, Encode, Decode, PartialEq, Clone)]
pub enum RotationError<ValidatorId> {
	/// An invalid request index
	InvalidCeremonyId,
	/// Empty validator set provided
	EmptyValidatorSet,
	/// A set of badly acting validators
	BadValidators(Vec<ValidatorId>),
	/// The keygen response says the newly generated key is the same as the old key
	KeyUnchanged,
	/// Failed to construct a valid chain specific payload for rotation
	FailedToConstructPayload,
	/// The vault rotation is not confirmed
	NotConfirmed,
	/// Failed to make keygen request
	FailedToMakeKeygenRequest,
	/// New public key has not been set by a keygen_response
	NewPublicKeyNotSet,
}

/// Rotating vaults
pub trait VaultRotator {
	type ValidatorId;
	/// Start a vault rotation with the following `candidates`
	fn start_vault_rotation(
		candidates: Vec<Self::ValidatorId>,
	) -> Result<(), RotationError<Self::ValidatorId>>;

	/// In order for the validators to be rotated we are waiting on a confirmation that the vaults
	/// have been rotated.
	fn finalize_rotation() -> Result<(), RotationError<Self::ValidatorId>>;
}

/// An error has occurred during an auction
#[derive(Encode, Decode, Clone, Copy, RuntimeDebug, PartialEq, Eq)]
pub enum AuctionError {
	Empty,
	MinValidatorSize,
	InvalidRange,
	Abort,
	NotConfirmed,
}

/// Handler for Epoch life cycle events.
pub trait EpochTransitionHandler {
	/// The id type used for the validators.
	type ValidatorId;
	type Amount: Copy;
	/// A new epoch has started
	///
	/// The new set of validator `new_validators` are now validating
	fn on_new_epoch(_new_validators: &[Self::ValidatorId], _new_bond: Self::Amount) {}
}

/// Providing bidders for an auction
pub trait BidderProvider {
	type ValidatorId;
	type Amount;
	/// Provide a list of bidders
	fn get_bidders() -> Vec<Bid<Self::ValidatorId, Self::Amount>>;
}

/// Trait for rotate bond after epoch.
pub trait BondRotation {
	type AccountId;
	type Balance;

	/// Sets the validator bond for all new_validator to the new_bond and
	/// the bond for all old validators to zero.
	fn update_validator_bonds(new_validators: &[Self::AccountId], new_bond: Self::Balance);
}

/// Provide feedback on staking
pub trait StakeHandler {
	type ValidatorId;
	type Amount;
	/// A validator has updated their stake and now has a new total amount
	fn stake_updated(validator_id: &Self::ValidatorId, new_total: Self::Amount);
}

pub trait StakeTransfer {
	type AccountId;
	type Balance;
	type Handler: StakeHandler<ValidatorId = Self::AccountId, Amount = Self::Balance>;

	/// An account's tokens that are free to be staked.
	fn stakeable_balance(account_id: &Self::AccountId) -> Self::Balance;

	/// An account's tokens that are free to be claimed.
	fn claimable_balance(account_id: &Self::AccountId) -> Self::Balance;

	/// Credit an account with stake from off-chain. Returns the total stake in the account.
	fn credit_stake(account_id: &Self::AccountId, amount: Self::Balance) -> Self::Balance;

	/// Reserves funds for a claim, if enough claimable funds are available.
	///
	/// Note this function makes no assumptions about how many claims may be pending simultaneously: if enough funds
	/// are available, it succeeds. Otherwise, it fails.
	fn try_claim(account_id: &Self::AccountId, amount: Self::Balance) -> Result<(), DispatchError>;

	/// Performs any necessary settlement once a claim has been confirmed off-chain.
	fn settle_claim(amount: Self::Balance);

	/// Reverts a pending claim in the case of an expiry or cancellation.
	fn revert_claim(account_id: &Self::AccountId, amount: Self::Balance);
}

/// Trait for managing token issuance.
pub trait Issuance {
	type AccountId;
	type Balance;
	/// An imbalance representing freshly minted, unallocated funds.
	type Surplus: Imbalance<Self::Balance>;

	/// Mint new funds.
	fn mint(amount: Self::Balance) -> Self::Surplus;

	/// Burn funds from somewhere.
	fn burn(amount: Self::Balance) -> <Self::Surplus as Imbalance<Self::Balance>>::Opposite;

	/// Returns the total issuance.
	fn total_issuance() -> Self::Balance;
}

/// Distribute rewards somehow.
pub trait RewardsDistribution {
	type Balance;
	/// An imbalance representing an unallocated surplus of funds.
	type Surplus: Imbalance<Self::Balance> + Into<SignedImbalance<Self::Balance, Self::Surplus>>;

	/// Distribute some rewards.
	fn distribute(rewards: Self::Surplus);

	/// The execution weight of calling the distribution function.
	fn execution_weight() -> Weight;
}

pub trait RewardRollover {
	type AccountId;
	/// Rolls over to another rewards period with a new set of beneficiaries, provided enough funds are available.
	fn rollover(new_beneficiaries: &[Self::AccountId]) -> Result<(), DispatchError>;
}

/// Allow triggering of emissions.
pub trait EmissionsTrigger {
	/// Trigger emissions.
	fn trigger_emissions() -> Weight;
}

/// A nonce
pub type Nonce = u64;

/// A identifier for the chain a nonce is required
#[derive(PartialEq, Eq, Clone, Encode, Decode, RuntimeDebug)]
pub enum NonceIdentifier {
	Ethereum = 1,
	Bitcoin = 2,
	Dot = 3,
}

/// Provide a nonce
pub trait NonceProvider {
	/// Provide the next nonce for the chain identified
	fn next_nonce(identifier: NonceIdentifier) -> Nonce;
}

pub trait IsOnline {
	/// The validator id used
	type ValidatorId;
	/// The online status of the validator
	fn is_online(validator_id: &Self::ValidatorId) -> bool;
}

/// A representation of the current network state
#[derive(Encode, Decode, Clone, RuntimeDebug, PartialEq, Eq, Default)]
pub struct NetworkState<ValidatorId> {
	pub missing: Vec<ValidatorId>,
	pub online: Vec<ValidatorId>,
	pub offline: Vec<ValidatorId>,
}

impl<ValidatorId> NetworkState<ValidatorId> {
	/// Return the percentage of validators online rounded down
	pub fn percentage_online(&self) -> u32 {
		let number_online = self.online.len() as u32;
		let number_offline = self.offline.len() as u32;

		number_online
			.saturating_mul(100)
			.checked_div(number_online + number_offline)
			.unwrap_or(0)
	}
}

/// To handle those emergency rotations
pub trait EmergencyRotation {
	/// Request an emergency rotation
<<<<<<< HEAD
	fn request_emergency_rotation() -> Weight;
=======
	fn request_emergency_rotation();
>>>>>>> 0fe39176
	/// Is there an emergency rotation in progress
	fn emergency_rotation_in_progress() -> bool;
	/// Signal that the emergency rotation has completed
	fn emergency_rotation_completed();
}

#[derive(PartialEq, Eq, Clone, Encode, Decode, RuntimeDebug, Copy)]
pub enum ChainflipAccountState {
	Passive,
	Backup,
	Validator,
}

#[derive(PartialEq, Eq, Clone, Copy, Encode, Decode, RuntimeDebug)]
pub struct ChainflipAccountData {
	pub state: ChainflipAccountState,
}

impl Default for ChainflipAccountData {
	fn default() -> Self {
		ChainflipAccountData {
			state: ChainflipAccountState::Passive,
		}
	}
}

pub trait ChainflipAccount {
	type AccountId;

	fn get(account_id: &Self::AccountId) -> ChainflipAccountData;
	fn update_state(account_id: &Self::AccountId, state: ChainflipAccountState);
}

pub struct ChainflipAccountStore<T>(PhantomData<T>);

impl<T: frame_system::Config<AccountData = ChainflipAccountData>> ChainflipAccount
	for ChainflipAccountStore<T>
{
	type AccountId = T::AccountId;

	fn get(account_id: &Self::AccountId) -> ChainflipAccountData {
		frame_system::Pallet::<T>::get(account_id)
	}

	fn update_state(account_id: &Self::AccountId, state: ChainflipAccountState) {
		frame_system::Pallet::<T>::mutate(account_id, |account_data| {
			(*account_data).state = state;
		})
		.expect("mutating account state")
	}
}

/// Slashing a validator
pub trait Slashing {
	/// An identifier for our validator
	type AccountId;
	/// Block number
	type BlockNumber;
	/// Function which implements the slashing logic
	fn slash(validator_id: &Self::AccountId, blocks_offline: Self::BlockNumber) -> Weight;
}

/// The heartbeat of the network
pub trait Heartbeat {
	type ValidatorId;
	/// A heartbeat has been submitted
	fn heartbeat_submitted(validator_id: &Self::ValidatorId) -> Weight;
	/// Called on every heartbeat interval with the current network state
	fn on_heartbeat_interval(network_state: NetworkState<Self::ValidatorId>) -> Weight;
}<|MERGE_RESOLUTION|>--- conflicted
+++ resolved
@@ -1,4 +1,6 @@
 #![cfg_attr(not(feature = "std"), no_std)]
+
+pub mod mocks;
 
 use codec::{Decode, Encode};
 use frame_support::pallet_prelude::Member;
@@ -13,8 +15,6 @@
 use sp_std::marker::PhantomData;
 use sp_std::prelude::*;
 
-pub mod mocks;
-
 /// An index to a block.
 pub type BlockNumber = u32;
 pub type FlipBalance = u128;
@@ -26,7 +26,6 @@
 pub trait Chainflip: frame_system::Config {
 	/// An amount for a bid
 	type Amount: Member + Parameter + Default + Eq + Ord + Copy + AtLeast32BitUnsigned;
-
 	/// An identity for a validator
 	type ValidatorId: Member + Parameter + From<<Self as frame_system::Config>::AccountId>;
 }
@@ -352,11 +351,7 @@
 /// To handle those emergency rotations
 pub trait EmergencyRotation {
 	/// Request an emergency rotation
-<<<<<<< HEAD
 	fn request_emergency_rotation() -> Weight;
-=======
-	fn request_emergency_rotation();
->>>>>>> 0fe39176
 	/// Is there an emergency rotation in progress
 	fn emergency_rotation_in_progress() -> bool;
 	/// Signal that the emergency rotation has completed
