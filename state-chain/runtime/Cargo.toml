[package]
authors = ['Chainflip Team <https://github.com/chainflip-io>']
edition = '2018'
homepage = 'https://chainflip.io'
license = '<TODO>'
name = 'state-chain-runtime'
repository = 'https://github.com/chainflip-io/chainflip-backend'
version = '0.1.0'

[package.metadata.docs.rs]
targets = ['x86_64-unknown-linux-gnu']

[build-dependencies]
substrate-wasm-builder = '3.0.0'

# alias "parity-scale-code" to "codec"
[dependencies.codec]
default-features = false
features = ['derive']
package = 'parity-scale-codec'
version = '2.0'

[dependencies]
hex-literal = {optional = true, version = '0.3.1'}
serde = {features = ['derive'], optional = true, version = '1.0.119'}

# Chainflip dependencies
cf-traits = { path = "../traits", default-features = false }
pallet-cf-validator = { path = "../pallets/cf-validator", default-features = false }
pallet-cf-staking = { path = "../pallets/cf-staking", default-features = false }
pallet-cf-witnesser = { path = "../pallets/cf-witnesser", default-features = false}
pallet-cf-flip = { path = "../pallets/cf-flip", default-features = false }
pallet-cf-auction = { path = "../pallets/cf-auction", default-features = false }
pallet-cf-emissions = { path = "../pallets/cf-emissions", default-features = false }
pallet-cf-rewards = { path = "../pallets/cf-rewards", default-features = false }
pallet-cf-witnesser-api = { path = "../pallets/cf-witnesser-api", default-features = false }
pallet-cf-governance = { path = "../pallets/cf-governance", default-features = false }
pallet-cf-reputation = { path = "../pallets/cf-reputation", default-features = false }

# Substrate dependencies
frame-benchmarking = {default-features = false, optional = true, version = '3.0.0'}
frame-executive = {default-features = false, version = '3.0.0'}
frame-support = {default-features = false, version = '3.0.0'}
frame-system = {default-features = false, version = '3.0.0'}
frame-system-benchmarking = {default-features = false, optional = true, version = '3.0.0'}
frame-system-rpc-runtime-api = {default-features = false, version = '3.0.0'}
pallet-aura = {default-features = false, version = '3.0.0'}
pallet-authorship = {default-features = false, version = '3.0.0'}
pallet-grandpa = {default-features = false, version = '3.0.0'}
pallet-offences = {default-features = false, version = '3.0.0'}
pallet-randomness-collective-flip = {default-features = false, version = '3.0.0'}
pallet-session = {default-features = false, version = '3.0.0', features = ['historical']}
pallet-sudo = {default-features = false, version = '3.0.0'}
pallet-timestamp = {default-features = false, version = '3.0.0'}
pallet-transaction-payment = {default-features = false, version = '3.0.0'}
sp-api = {default-features = false, version = '3.0.0'}
sp-block-builder = {default-features = false, version = '3.0.0'}
sp-consensus-aura = {default-features = false, version = '0.9.0'}
sp-core = {default-features = false, version = '3.0.0'}
sp-inherents = {default-features = false, version = '3.0.0'}
sp-offchain = {default-features = false, version = '3.0.0'}
sp-runtime = {default-features = false, version = '3.0.0'}
sp-session = {default-features = false, version = '3.0.0'}
sp-std = {default-features = false, version = '3.0.0'}
sp-transaction-pool = {default-features = false, version = '3.0.0'}
sp-version = {default-features = false, version = '3.0.0'}

[features]
default = ['std']
runtime-benchmarks = [
  'hex-literal',
  'frame-benchmarking',
  'frame-support/runtime-benchmarks',
  'frame-system-benchmarking',
  'frame-system/runtime-benchmarks',
  'pallet-timestamp/runtime-benchmarks',
  'sp-runtime/runtime-benchmarks',
  'pallet-cf-witnesser/runtime-benchmarks',
  'pallet-cf-validator/runtime-benchmarks',
]
std = [
  'cf-traits/std',
  'codec/std',
  'serde',
  'frame-executive/std',
  'frame-support/std',
  'frame-system/std',
  'frame-system-rpc-runtime-api/std',
  'pallet-aura/std',
  'pallet-authorship/std',
  'pallet-grandpa/std',
  'pallet-offences/std',
  'pallet-randomness-collective-flip/std',
  'pallet-session/std',
  'pallet-sudo/std',
  'pallet-timestamp/std',
  'pallet-transaction-payment/std',
  'sp-api/std',
  'sp-block-builder/std',
  'sp-consensus-aura/std',
  'sp-core/std',
  'sp-inherents/std',
  'sp-offchain/std',
  'sp-runtime/std',
  'sp-session/std',
  'sp-std/std',
  'sp-transaction-pool/std',
  'sp-version/std',
  'pallet-cf-validator/std',
  'pallet-cf-staking/std',
  'pallet-cf-witnesser/std',
  'pallet-cf-flip/std',
  'pallet-cf-auction/std',
  'pallet-cf-emissions/std',
  'pallet-cf-rewards/std',
  'pallet-cf-witnesser-api/std',
<<<<<<< HEAD
  'pallet-cf-governance/std',
=======
  'pallet-cf-reputation/std',
>>>>>>> a0bf2cf3
]<|MERGE_RESOLUTION|>--- conflicted
+++ resolved
@@ -114,9 +114,6 @@
   'pallet-cf-emissions/std',
   'pallet-cf-rewards/std',
   'pallet-cf-witnesser-api/std',
-<<<<<<< HEAD
   'pallet-cf-governance/std',
-=======
   'pallet-cf-reputation/std',
->>>>>>> a0bf2cf3
 ]