[package]
authors = ['Chainflip Team <https://github.com/chainflip-io>']
edition = '2018'
homepage = 'https://chainflip.io'
license = '<TODO>'
name = 'state-chain-runtime'
repository = 'https://github.com/chainflip-io/chainflip-backend'
version = '0.1.0'

[package.metadata.docs.rs]
targets = ['x86_64-unknown-linux-gnu']

[build-dependencies]
substrate-wasm-builder = '3.0.0'

# alias "parity-scale-code" to "codec"
[dependencies.codec]
default-features = false
features = ['derive']
package = 'parity-scale-codec'
version = '2.0'

[dependencies]
hex-literal = {optional = true, version = '0.3.1'}
serde = {features = ['derive'], optional = true, version = '1.0.119'}

# Chainflip dependencies
cf-traits = { path = "../traits", default-features = false }
pallet-cf-validator = { path = "../pallets/cf-validator", default-features = false }
pallet-cf-staking = { path = "../pallets/cf-staking", default-features = false }
pallet-cf-witnesser = { path = "../pallets/cf-witnesser", default-features = false}
pallet-cf-flip = { path = "../pallets/cf-flip", default-features = false }
pallet-cf-auction = { path = "../pallets/cf-auction", default-features = false }
pallet-cf-emissions = { path = "../pallets/cf-emissions", default-features = false }
pallet-cf-rewards = { path = "../pallets/cf-rewards", default-features = false }
pallet-cf-witnesser-api = { path = "../pallets/cf-witnesser-api", default-features = false }
<<<<<<< HEAD
pallet-cf-governance = { path = "../pallets/cf-governance", default-features = false }
=======
pallet-cf-reputation = { path = "../pallets/cf-reputation", default-features = false }
>>>>>>> 1d6074a9

# Substrate dependencies
frame-benchmarking = {default-features = false, optional = true, version = '3.0.0'}
frame-executive = {default-features = false, version = '3.0.0'}
frame-support = {default-features = false, version = '3.0.0'}
frame-system = {default-features = false, version = '3.0.0'}
frame-system-benchmarking = {default-features = false, optional = true, version = '3.0.0'}
frame-system-rpc-runtime-api = {default-features = false, version = '3.0.0'}
pallet-aura = {default-features = false, version = '3.0.0'}
pallet-authorship = {default-features = false, version = '3.0.0'}
pallet-grandpa = {default-features = false, version = '3.0.0'}
pallet-offences = {default-features = false, version = '3.0.0'}
pallet-randomness-collective-flip = {default-features = false, version = '3.0.0'}
pallet-session = {default-features = false, version = '3.0.0', features = ['historical']}
pallet-sudo = {default-features = false, version = '3.0.0'}
pallet-timestamp = {default-features = false, version = '3.0.0'}
pallet-transaction-payment = {default-features = false, version = '3.0.0'}
sp-api = {default-features = false, version = '3.0.0'}
sp-block-builder = {default-features = false, version = '3.0.0'}
sp-consensus-aura = {default-features = false, version = '0.9.0'}
sp-core = {default-features = false, version = '3.0.0'}
sp-inherents = {default-features = false, version = '3.0.0'}
sp-offchain = {default-features = false, version = '3.0.0'}
sp-runtime = {default-features = false, version = '3.0.0'}
sp-session = {default-features = false, version = '3.0.0'}
sp-std = {default-features = false, version = '3.0.0'}
sp-transaction-pool = {default-features = false, version = '3.0.0'}
sp-version = {default-features = false, version = '3.0.0'}

[features]
default = ['std']
runtime-benchmarks = [
  'hex-literal',
  'frame-benchmarking',
  'frame-support/runtime-benchmarks',
  'frame-system-benchmarking',
  'frame-system/runtime-benchmarks',
  'pallet-timestamp/runtime-benchmarks',
  'sp-runtime/runtime-benchmarks',
  'pallet-cf-witnesser/runtime-benchmarks',
  'pallet-cf-validator/runtime-benchmarks',
]
std = [
  'cf-traits/std',
  'codec/std',
  'serde',
  'frame-executive/std',
  'frame-support/std',
  'frame-system/std',
  'frame-system-rpc-runtime-api/std',
  'pallet-aura/std',
  'pallet-authorship/std',
  'pallet-grandpa/std',
  'pallet-offences/std',
  'pallet-randomness-collective-flip/std',
  'pallet-session/std',
  'pallet-sudo/std',
  'pallet-timestamp/std',
  'pallet-transaction-payment/std',
  'sp-api/std',
  'sp-block-builder/std',
  'sp-consensus-aura/std',
  'sp-core/std',
  'sp-inherents/std',
  'sp-offchain/std',
  'sp-runtime/std',
  'sp-session/std',
  'sp-std/std',
  'sp-transaction-pool/std',
  'sp-version/std',
  'pallet-cf-validator/std',
  'pallet-cf-staking/std',
  'pallet-cf-witnesser/std',
  'pallet-cf-flip/std',
  'pallet-cf-auction/std',
  'pallet-cf-emissions/std',
  'pallet-cf-rewards/std',
  'pallet-cf-witnesser-api/std',
  'pallet-cf-governance/std',
]<|MERGE_RESOLUTION|>--- conflicted
+++ resolved
@@ -34,11 +34,8 @@
 pallet-cf-emissions = { path = "../pallets/cf-emissions", default-features = false }
 pallet-cf-rewards = { path = "../pallets/cf-rewards", default-features = false }
 pallet-cf-witnesser-api = { path = "../pallets/cf-witnesser-api", default-features = false }
-<<<<<<< HEAD
 pallet-cf-governance = { path = "../pallets/cf-governance", default-features = false }
-=======
 pallet-cf-reputation = { path = "../pallets/cf-reputation", default-features = false }
->>>>>>> 1d6074a9
 
 # Substrate dependencies
 frame-benchmarking = {default-features = false, optional = true, version = '3.0.0'}
