[package]
authors = ['Chainflip Team <https://github.com/chainflip-io>']
edition = '2018'
homepage = 'https://chainflip.io'
license = '<TODO>'
name = 'state-chain-runtime'
repository = 'https://github.com/chainflip-io/chainflip-backend'
version = '0.1.0'

[package.metadata.docs.rs]
targets = ['x86_64-unknown-linux-gnu']

[build-dependencies]
substrate-wasm-builder = '3.0.0'

# alias "parity-scale-code" to "codec"
[dependencies.codec]
default-features = false
features = ['derive']
package = 'parity-scale-codec'
version = '2.0'

[dependencies]
hex-literal = {optional = true, version = '0.3.1'}
serde = {features = ['derive'], optional = true, version = '1.0.119'}

# Chainflip dependencies
cf-traits = { path = "../traits", default-features = false }
pallet-cf-validator = { path = "../pallets/cf-validator", default-features = false }
pallet-cf-staking = { path = "../pallets/cf-staking", default-features = false }
pallet-cf-witnesser = { path = "../pallets/cf-witnesser", default-features = false}
pallet-cf-flip = { path = "../pallets/cf-flip", default-features = false }
pallet-cf-auction = { path = "../pallets/cf-auction", default-features = false }
pallet-cf-emissions = { path = "../pallets/cf-emissions", default-features = false }
pallet-cf-rewards = { path = "../pallets/cf-rewards", default-features = false }
<<<<<<< HEAD
pallet-cf-witness-api = { path = "../pallets/cf-witness-api", default-features = false }
pallet-cf-governance = { path = "../pallets/cf-governance", default-features = false }
=======
pallet-cf-witnesser-api = { path = "../pallets/cf-witnesser-api", default-features = false }
>>>>>>> b855d30b

# Substrate dependencies
frame-benchmarking = {default-features = false, optional = true, version = '3.0.0'}
frame-executive = {default-features = false, version = '3.0.0'}
frame-support = {default-features = false, version = '3.0.0'}
frame-system = {default-features = false, version = '3.0.0'}
frame-system-benchmarking = {default-features = false, optional = true, version = '3.0.0'}
frame-system-rpc-runtime-api = {default-features = false, version = '3.0.0'}
pallet-aura = {default-features = false, version = '3.0.0'}
pallet-authorship = {default-features = false, version = '3.0.0'}
pallet-grandpa = {default-features = false, version = '3.0.0'}
pallet-offences = {default-features = false, version = '3.0.0'}
pallet-randomness-collective-flip = {default-features = false, version = '3.0.0'}
pallet-session = {default-features = false, version = '3.0.0', features = ['historical']}
pallet-sudo = {default-features = false, version = '3.0.0'}
pallet-timestamp = {default-features = false, version = '3.0.0'}
pallet-transaction-payment = {default-features = false, version = '3.0.0'}
sp-api = {default-features = false, version = '3.0.0'}
sp-block-builder = {default-features = false, version = '3.0.0'}
sp-consensus-aura = {default-features = false, version = '0.9.0'}
sp-core = {default-features = false, version = '3.0.0'}
sp-inherents = {default-features = false, version = '3.0.0'}
sp-offchain = {default-features = false, version = '3.0.0'}
sp-runtime = {default-features = false, version = '3.0.0'}
sp-session = {default-features = false, version = '3.0.0'}
sp-std = {default-features = false, version = '3.0.0'}
sp-transaction-pool = {default-features = false, version = '3.0.0'}
sp-version = {default-features = false, version = '3.0.0'}

[features]
default = ['std']
runtime-benchmarks = [
  'hex-literal',
  'frame-benchmarking',
  'frame-support/runtime-benchmarks',
  'frame-system-benchmarking',
  'frame-system/runtime-benchmarks',
  'pallet-timestamp/runtime-benchmarks',
  'sp-runtime/runtime-benchmarks',
  'pallet-cf-witnesser/runtime-benchmarks',
  'pallet-cf-validator/runtime-benchmarks',
]
std = [
  'cf-traits/std',
  'codec/std',
  'serde',
  'frame-executive/std',
  'frame-support/std',
  'frame-system/std',
  'frame-system-rpc-runtime-api/std',
  'pallet-aura/std',
  'pallet-authorship/std',
  'pallet-grandpa/std',
  'pallet-offences/std',
  'pallet-randomness-collective-flip/std',
  'pallet-session/std',
  'pallet-sudo/std',
  'pallet-timestamp/std',
  'pallet-transaction-payment/std',
  'sp-api/std',
  'sp-block-builder/std',
  'sp-consensus-aura/std',
  'sp-core/std',
  'sp-inherents/std',
  'sp-offchain/std',
  'sp-runtime/std',
  'sp-session/std',
  'sp-std/std',
  'sp-transaction-pool/std',
  'sp-version/std',
  'pallet-cf-validator/std',
  'pallet-cf-staking/std',
  'pallet-cf-witnesser/std',
  'pallet-cf-flip/std',
  'pallet-cf-auction/std',
  'pallet-cf-emissions/std',
  'pallet-cf-rewards/std',
<<<<<<< HEAD
  'pallet-cf-witness-api/std',
  'pallet-cf-governance/std',
=======
  'pallet-cf-witnesser-api/std',
>>>>>>> b855d30b
]<|MERGE_RESOLUTION|>--- conflicted
+++ resolved
@@ -33,12 +33,8 @@
 pallet-cf-auction = { path = "../pallets/cf-auction", default-features = false }
 pallet-cf-emissions = { path = "../pallets/cf-emissions", default-features = false }
 pallet-cf-rewards = { path = "../pallets/cf-rewards", default-features = false }
-<<<<<<< HEAD
-pallet-cf-witness-api = { path = "../pallets/cf-witness-api", default-features = false }
+pallet-cf-witnesser-api = { path = "../pallets/cf-witnesser-api", default-features = false }
 pallet-cf-governance = { path = "../pallets/cf-governance", default-features = false }
-=======
-pallet-cf-witnesser-api = { path = "../pallets/cf-witnesser-api", default-features = false }
->>>>>>> b855d30b
 
 # Substrate dependencies
 frame-benchmarking = {default-features = false, optional = true, version = '3.0.0'}
@@ -116,10 +112,6 @@
   'pallet-cf-auction/std',
   'pallet-cf-emissions/std',
   'pallet-cf-rewards/std',
-<<<<<<< HEAD
-  'pallet-cf-witness-api/std',
+  'pallet-cf-witnesser-api/std',
   'pallet-cf-governance/std',
-=======
-  'pallet-cf-witnesser-api/std',
->>>>>>> b855d30b
 ]