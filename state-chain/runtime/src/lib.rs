--- conflicted
+++ resolved
@@ -472,11 +472,7 @@
 		Governance: pallet_cf_governance::{Module, Call, Storage, Event<T>, Config<T>, Origin},
 		Vaults: pallet_cf_vaults::{Module, Call, Storage, Event<T>},
 		Reputation: pallet_cf_reputation::{Module, Call, Storage, Event<T>, Config<T>},
-<<<<<<< HEAD
-		Auction: pallet_cf_auction::{Module, Call, Storage, Event<T>, Config},
 		Config: pallet_cf_config::{Module, Call, Event<T>, Config},
-=======
->>>>>>> 34884be0
 	}
 );
 
