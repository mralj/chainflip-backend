--- conflicted
+++ resolved
@@ -15,12 +15,9 @@
 	StorageValue,
 };
 use frame_system::offchain::SendTransactionTypes;
-<<<<<<< HEAD
+use pallet_cf_reputation::{ReputationPenalty, ZeroSlasher};
 use pallet_cf_vaults::nonce::NonceUnixTime;
 use pallet_cf_vaults::rotation::ChainFlip;
-=======
-use pallet_cf_reputation::{ReputationPenalty, ZeroSlasher};
->>>>>>> d2b5ae1a
 use pallet_grandpa::fg_primitives;
 use pallet_grandpa::{AuthorityId as GrandpaId, AuthorityList as GrandpaAuthorityList};
 use pallet_session::historical as session_historical;
@@ -149,12 +146,7 @@
 	type Registrar = Session;
 	type ValidatorId = AccountId;
 	type MinAuctionSize = MinAuctionSize;
-<<<<<<< HEAD
 	type Handler = Vaults;
-=======
-	type Confirmation = Auction;
-	type EnsureWitnessed = pallet_cf_witnesser::EnsureWitnessed;
->>>>>>> d2b5ae1a
 }
 
 // FIXME: These would be changed
@@ -416,11 +408,11 @@
 	type Witnesser = Witnesser;
 }
 
-<<<<<<< HEAD
 impl ChainFlip for Runtime {
 	type Amount = FlipBalance;
 	type ValidatorId = <Self as frame_system::Config>::AccountId;
-=======
+}
+
 parameter_types! {
 	pub const HeartbeatBlockInterval: u32 = 150;
 	pub const ReputationPointPenalty: ReputationPenalty<BlockNumber> = ReputationPenalty { points: 1, blocks: 10 };
@@ -436,7 +428,6 @@
 	type ReputationPointFloorAndCeiling = ReputationPointFloorAndCeiling;
 	type Slasher = ZeroSlasher<Self>;
 	type EpochInfo = pallet_cf_validator::Pallet<Self>;
->>>>>>> d2b5ae1a
 }
 
 construct_runtime!(
@@ -464,11 +455,8 @@
 		Grandpa: pallet_grandpa::{Module, Call, Storage, Config, Event},
 		Sudo: pallet_sudo::{Module, Call, Config<T>, Storage, Event<T>},
 		Offences: pallet_offences::{Module, Call, Storage, Event},
-<<<<<<< HEAD
 		Vaults: pallet_cf_vaults::{Module, Call, Storage, Event<T>},
-=======
 		Reputation: pallet_cf_reputation::{Module, Call, Storage, Event<T>, Config<T>},
->>>>>>> d2b5ae1a
 	}
 );
 
