--- conflicted
+++ resolved
@@ -6,10 +6,6 @@
 pub mod housekeeping;
 pub mod reap_old_accounts;
 pub mod solana_integration;
-<<<<<<< HEAD
-pub mod vanity_names;
-=======
->>>>>>> 1be19b6e
 
 #[cfg(feature = "try-runtime")]
 use sp_std::{vec, vec::Vec};
