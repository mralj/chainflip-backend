--- conflicted
+++ resolved
@@ -93,26 +93,17 @@
 							broadcast_ethereum: old.broadcast_ethereum,
 							broadcast_bitcoin: old.broadcast_bitcoin,
 							broadcast_polkadot: old.broadcast_polkadot,
-<<<<<<< HEAD
 							broadcast_arbitrum: <pallet_cf_broadcast::PalletSafeMode<
 								ArbitrumInstance,
 							> as SafeMode>::CODE_GREEN,
 							broadcast_solana: <pallet_cf_broadcast::PalletSafeMode<
 								SolanaInstance,
 							> as SafeMode>::CODE_GREEN,
-							// Set safe mode on for ingress-egress to disable boost features.
-							ingress_egress_ethereum: <pallet_cf_ingress_egress::PalletSafeMode<EthereumInstance> as SafeMode>::CODE_RED,
-							ingress_egress_bitcoin: <pallet_cf_ingress_egress::PalletSafeMode<BitcoinInstance> as SafeMode>::CODE_RED,
-							ingress_egress_polkadot: <pallet_cf_ingress_egress::PalletSafeMode<PolkadotInstance> as SafeMode>::CODE_RED,
-							ingress_egress_arbitrum: <pallet_cf_ingress_egress::PalletSafeMode<ArbitrumInstance> as SafeMode>::CODE_RED,
-							ingress_egress_solana: <pallet_cf_ingress_egress::PalletSafeMode<SolanaInstance> as SafeMode>::CODE_RED,
-=======
-							broadcast_arbitrum: <pallet_cf_broadcast::PalletSafeMode<ArbitrumInstance> as SafeMode>::CODE_GREEN,
 							ingress_egress_ethereum: <pallet_cf_ingress_egress::PalletSafeMode<EthereumInstance> as SafeMode>::CODE_GREEN,
 							ingress_egress_bitcoin: <pallet_cf_ingress_egress::PalletSafeMode<BitcoinInstance> as SafeMode>::CODE_GREEN,
 							ingress_egress_polkadot: <pallet_cf_ingress_egress::PalletSafeMode<PolkadotInstance> as SafeMode>::CODE_GREEN,
 							ingress_egress_arbitrum: <pallet_cf_ingress_egress::PalletSafeMode<ArbitrumInstance> as SafeMode>::CODE_GREEN,
->>>>>>> ec74d5c7
+							ingress_egress_solana: <pallet_cf_ingress_egress::PalletSafeMode<SolanaInstance> as SafeMode>::CODE_GREEN,
 							witnesser: old.witnesser,
 						}
 				})
