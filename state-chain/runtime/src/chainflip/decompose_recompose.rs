--- conflicted
+++ resolved
@@ -1,13 +1,9 @@
 use crate::{
-<<<<<<< HEAD
-	BitcoinInstance, EthereumInstance, PolkadotInstance, Runtime, RuntimeCall, SolanaInstance,
+	ArbitrumInstance, 
+	BitcoinInstance, EthereumInstance, PolkadotInstance, Runtime, RuntimeCall,
+, SolanaInstance,
 };
-use cf_chains::{btc::BitcoinFeeInfo, sol::SolTrackedData};
-=======
-	ArbitrumInstance, BitcoinInstance, EthereumInstance, PolkadotInstance, Runtime, RuntimeCall,
-};
-use cf_chains::{arb::ArbitrumTrackedData, btc::BitcoinFeeInfo};
->>>>>>> 656546f9
+use cf_chains::{arb::ArbitrumTrackedData, {btc::BitcoinFeeInfo}, sol::SolTrackedData};
 use codec::{Decode, Encode};
 use pallet_cf_witnesser::WitnessDataExtraction;
 use sp_runtime::FixedU64;
@@ -43,22 +39,6 @@
 				let fee_info = mem::take(&mut new_chain_state.tracked_data.median_tip);
 				Some(fee_info.encode())
 			},
-<<<<<<< HEAD
-
-			// Since there is no priority fee in Arbitrum, we do not extract anything from the chain
-			// tracking witness data.
-
-			// Solana's priority fee is reported as a median of the latest blocks' priority fees
-			// values reported from via the node's RPC. That can't match exactly between different
-			// engines.
-			RuntimeCall::SolanaChainTracking(pallet_cf_chain_tracking::Call::<
-				Runtime,
-				SolanaInstance,
-			>::update_chain_state {
-				ref mut new_chain_state,
-			}) => {
-				let tracked_data = mem::take(&mut new_chain_state.tracked_data);
-=======
 			// In Arbitrum the amount of gas for calls keep changing accross time. In order to get
 			// that value (gas multiplier) we need to use a call to the NodeInterface which
 			// simulates a transaction to get that value. However, that estimation can't be done at
@@ -78,7 +58,19 @@
 						gas_limit_multiplier: FixedU64::from(1),
 					},
 				);
->>>>>>> 656546f9
+				Some(tracked_data.encode())
+			},
+
+			// Solana's priority fee is reported as a median of the latest blocks' priority fees
+			// values reported from via the node's RPC. That can't match exactly between different
+			// engines.
+			RuntimeCall::SolanaChainTracking(pallet_cf_chain_tracking::Call::<
+				Runtime,
+				SolanaInstance,
+			>::update_chain_state {
+				ref mut new_chain_state,
+			}) => {
+				let tracked_data = mem::take(&mut new_chain_state.tracked_data);
 				Some(tracked_data.encode())
 			},
 			_ => None,
@@ -115,7 +107,15 @@
 					new_chain_state.tracked_data.median_tip = median;
 				};
 			},
-<<<<<<< HEAD
+			RuntimeCall::ArbitrumChainTracking(pallet_cf_chain_tracking::Call::<
+				Runtime,
+				ArbitrumInstance,
+			>::update_chain_state {
+				new_chain_state,
+			}) =>
+				if let Some(tracked_data) = arb_select_median_base_and_multiplier(data) {
+					new_chain_state.tracked_data = tracked_data;
+				},
 			RuntimeCall::SolanaChainTracking(pallet_cf_chain_tracking::Call::<
 				Runtime,
 				SolanaInstance,
@@ -123,15 +123,6 @@
 				new_chain_state,
 			}) =>
 				if let Some(tracked_data) = sol_select_median_priority_fee(data) {
-=======
-			RuntimeCall::ArbitrumChainTracking(pallet_cf_chain_tracking::Call::<
-				Runtime,
-				ArbitrumInstance,
-			>::update_chain_state {
-				new_chain_state,
-			}) =>
-				if let Some(tracked_data) = arb_select_median_base_and_multiplier(data) {
->>>>>>> 656546f9
 					new_chain_state.tracked_data = tracked_data;
 				},
 			_ => {
@@ -153,41 +144,47 @@
 		.map(BitcoinFeeInfo::new)
 }
 
-<<<<<<< HEAD
-fn sol_select_median_priority_fee(data: &mut [Vec<u8>]) -> Option<SolTrackedData> {
-	let decode_all_results: Result<Vec<_>, _> = data
-		.iter_mut()
-		.map(|entry| SolTrackedData::decode(&mut entry.as_slice()))
-=======
 fn arb_select_median_base_and_multiplier(data: &mut [Vec<u8>]) -> Option<ArbitrumTrackedData> {
 	let decode_all_results: Result<Vec<_>, _> = data
 		.iter_mut()
 		.map(|entry| ArbitrumTrackedData::decode(&mut entry.as_slice()))
->>>>>>> 656546f9
 		.collect();
 
 	match decode_all_results {
 		Ok(entries) => {
-<<<<<<< HEAD
-			let priority_fees: Vec<_> = entries.into_iter().map(|t| (t.priority_fee)).collect();
-			Some(SolTrackedData { priority_fee: select_median(priority_fees)? })
-=======
 			let (base_values, multiplier_values): (Vec<_>, Vec<_>) =
 				entries.into_iter().map(|t| (t.base_fee, t.gas_limit_multiplier)).unzip();
 			Some(ArbitrumTrackedData {
 				base_fee: select_median(base_values)?,
 				gas_limit_multiplier: select_median(multiplier_values)?,
 			})
->>>>>>> 656546f9
 		},
 		Err(decode_err) => {
 			log::warn!(
 				"Error decoding {}: {}",
-<<<<<<< HEAD
+				core::any::type_name::<ArbitrumTrackedData>(),
+				decode_err
+			);
+			None
+		},
+	}
+}
+
+fn sol_select_median_priority_fee(data: &mut [Vec<u8>]) -> Option<SolTrackedData> {
+	let decode_all_results: Result<Vec<_>, _> = data
+		.iter_mut()
+		.map(|entry| SolTrackedData::decode(&mut entry.as_slice()))
+		.collect();
+
+	match decode_all_results {
+		Ok(entries) => {
+			let priority_fees: Vec<_> = entries.into_iter().map(|t| (t.priority_fee)).collect();
+			Some(SolTrackedData { priority_fee: select_median(priority_fees)? })
+		},
+		Err(decode_err) => {
+			log::warn!(
+				"Error decoding {}: {}",
 				core::any::type_name::<SolTrackedData>(),
-=======
-				core::any::type_name::<ArbitrumTrackedData>(),
->>>>>>> 656546f9
 				decode_err
 			);
 			None
@@ -431,22 +428,6 @@
 	}
 
 	#[test]
-<<<<<<< HEAD
-	fn sol_select_median_priority_fee_empty_votes_test() {
-		assert!(sol_select_median_priority_fee(&mut []).is_none());
-	}
-
-	#[test]
-	fn sol_select_median_priority_test() {
-		let mut votes = [(5), (1000), (1006), (9000), (0)]
-			.into_iter()
-			.map(|priority_fee| SolTrackedData { priority_fee })
-			.map(|data| data.encode())
-			.collect::<Vec<_>>();
-
-		let actual = sol_select_median_priority_fee(&mut votes).unwrap();
-		let expected = SolTrackedData { priority_fee: 1000 };
-=======
 	fn arb_select_median_base_and_multiplier_empty_votes() {
 		assert!(arb_select_median_base_and_multiplier(&mut []).is_none());
 	}
@@ -465,8 +446,26 @@
 		let actual = arb_select_median_base_and_multiplier(&mut votes).unwrap();
 		let expected =
 			ArbitrumTrackedData { base_fee: 7, gas_limit_multiplier: FixedU64::from(1000) };
->>>>>>> 656546f9
 
 		assert_eq!(actual, expected);
 	}
+
+	#[test]
+	fn sol_select_median_priority_fee_empty_votes_test() {
+		assert!(sol_select_median_priority_fee(&mut []).is_none());
+	}
+
+	#[test]
+	fn sol_select_median_priority_test() {
+		let mut votes = [(5), (1000), (1006), (9000), (0)]
+			.into_iter()
+			.map(|priority_fee| SolTrackedData { priority_fee })
+			.map(|data| data.encode())
+			.collect::<Vec<_>>();
+
+		let actual = sol_select_median_priority_fee(&mut votes).unwrap();
+		let expected = SolTrackedData { priority_fee: 1000 };
+
+		assert_eq!(actual, expected);
+	}
 }