--- conflicted
+++ resolved
@@ -8,11 +8,7 @@
 name = 'chainflip-node'
 publish = false
 repository = 'https://github.com/chainflip-io/chainflip-backend'
-<<<<<<< HEAD
 version = '0.8.0'
-=======
-version = '0.9.0'
->>>>>>> 4f6b94d4
 
 [[bin]]
 name = 'chainflip-node'
@@ -26,13 +22,13 @@
 state-chain-runtime = { path = "../runtime" }
 
 # Local dependencies
-cf-chains = {path = "../chains"}
+cf-chains = { path = "../chains" }
 cf-primitives = { path = "../primitives" }
-custom-rpc = {path = "../custom-rpc"}
-utilities = {package = "utilities", path = "../../utilities"}
+custom-rpc = { path = "../custom-rpc" }
+utilities = { package = "utilities", path = "../../utilities" }
 
 # Added by Chainflip
-futures = {version = "0.3.4"}
+futures = { version = "0.3.4" }
 hex = "0.4"
 hex-literal = "0.3.1"
 
@@ -86,14 +82,11 @@
 [features]
 default = []
 runtime-benchmarks = [
-	"state-chain-runtime/runtime-benchmarks",
-	"frame-benchmarking/runtime-benchmarks",
-	"frame-benchmarking-cli/runtime-benchmarks",
+  "state-chain-runtime/runtime-benchmarks",
+  "frame-benchmarking/runtime-benchmarks",
+  "frame-benchmarking-cli/runtime-benchmarks",
 ]
-try-runtime = [
-  "state-chain-runtime/try-runtime",
-  "try-runtime-cli/try-runtime",
-]
+try-runtime = ["state-chain-runtime/try-runtime", "try-runtime-cli/try-runtime"]
 
 [package.metadata.deb]
 depends = "$auto, systemd"
@@ -104,24 +97,38 @@
 name = "chainflip-node"
 priority = "required"
 section = "rust"
-systemd-units = {unit-name = "chainflip-node", enable = false}
+systemd-units = { unit-name = "chainflip-node", enable = false }
 
 [package.metadata.deb.variants.development]
 maintainer-scripts = "package/development"
-assets = [
-  ["target/release/chainflip-node", "usr/bin/", "755"],
-]
+assets = [["target/release/chainflip-node", "usr/bin/", "755"]]
 
 [package.metadata.deb.variants.sisyphos]
 maintainer-scripts = "package/sisyphos"
 assets = [
-  ["target/release/chainflip-node", "usr/bin/", "755"],
-  ["chainspecs/sisyphos.chainspec.raw.json", "etc/chainflip/sisyphos.chainspec.json", "644"],
+  [
+    "target/release/chainflip-node",
+    "usr/bin/",
+    "755",
+  ],
+  [
+    "chainspecs/sisyphos.chainspec.raw.json",
+    "etc/chainflip/sisyphos.chainspec.json",
+    "644",
+  ],
 ]
 
 [package.metadata.deb.variants.perseverance]
 maintainer-scripts = "package/perseverance"
 assets = [
-  ["target/release/chainflip-node", "usr/bin/", "755"],
-  ["chainspecs/perseverance.chainspec.raw.json", "etc/chainflip/perseverance.chainspec.json", "644"],
+  [
+    "target/release/chainflip-node",
+    "usr/bin/",
+    "755",
+  ],
+  [
+    "chainspecs/perseverance.chainspec.raw.json",
+    "etc/chainflip/perseverance.chainspec.json",
+    "644",
+  ],
 ]