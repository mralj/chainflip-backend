use cf_chains::{
	btc::BitcoinNetwork,
	dot::{PolkadotAccountId, PolkadotHash, RuntimeVersion},
	eth,
};
use cf_primitives::{AccountRole, AuthorityCount};

use common::FLIPPERINOS_PER_FLIP;
use frame_benchmarking::sp_std::collections::btree_set::BTreeSet;
use sc_service::{ChainType, Properties};
use sp_consensus_aura::sr25519::AuthorityId as AuraId;
use sp_core::{
	crypto::{set_default_ss58_version, Ss58AddressFormat, UncheckedInto},
	sr25519, Pair, Public,
};
use sp_finality_grandpa::AuthorityId as GrandpaId;
use state_chain_runtime::{
	chainflip::Offence, opaque::SessionKeys, AccountId, AccountRolesConfig, AuraConfig,
	BitcoinThresholdSignerConfig, BitcoinVaultConfig, BlockNumber, CfeSettings, EmissionsConfig,
	EnvironmentConfig, EthereumThresholdSignerConfig, EthereumVaultConfig, FlipBalance, FlipConfig,
	FundingConfig, GenesisConfig, GovernanceConfig, GrandpaConfig, PolkadotThresholdSignerConfig,
	PolkadotVaultConfig, ReputationConfig, SessionConfig, Signature, SystemConfig, ValidatorConfig,
	WASM_BINARY,
};

use std::{env, marker::PhantomData, str::FromStr};
use utilities::clean_eth_address;

use sp_runtime::traits::{IdentifyAccount, Verify};

pub mod common;
pub mod perseverance;
pub mod sisyphos;
pub mod testnet;

/// Generate a crypto pair from seed.
pub fn test_account_from_seed<TPublic: Public>(seed: &str) -> <TPublic::Pair as Pair>::Public {
	TPublic::Pair::from_string(&format!("//{seed}"), None)
		.expect("static values are valid; qed")
		.public()
}

type AccountPublic = <Signature as Verify>::Signer;

/// Generate an account ID from seed.
pub fn get_account_id_from_seed<TPublic: Public>(seed: &str) -> AccountId
where
	AccountPublic: From<<TPublic::Pair as Pair>::Public>,
{
	AccountPublic::from(test_account_from_seed::<TPublic>(seed)).into_account()
}

/// Specialized `ChainSpec`. This is a specialization of the general Substrate ChainSpec type.
pub type ChainSpec = sc_service::GenericChainSpec<GenesisConfig>;

/// generate session keys from Aura and Grandpa keys
pub fn session_keys(aura: AuraId, grandpa: GrandpaId) -> SessionKeys {
	SessionKeys { aura, grandpa }
}
pub struct StateChainEnvironment {
	flip_token_address: [u8; 20],
	eth_usdc_address: [u8; 20],
	state_chain_gateway_address: [u8; 20],
	key_manager_address: [u8; 20],
	eth_vault_address: [u8; 20],
	ethereum_chain_id: u64,
	eth_init_agg_key: [u8; 33],
	ethereum_deployment_block: u64,
	genesis_funding_amount: u128,
	/// Note: Minimum funding should be expressed in Flipperinos.
	min_funding: u128,
	// CFE config values starts here
	eth_block_safety_margin: u32,
	max_ceremony_stage_duration: u32,

	dot_genesis_hash: PolkadotHash,
	dot_vault_account_id: Option<PolkadotAccountId>,
	dot_runtime_version: RuntimeVersion,
}

/// Get the values from the State Chain's environment variables. Else set them via the defaults
pub fn get_environment_or_defaults(defaults: StateChainEnvironment) -> StateChainEnvironment {
	macro_rules! from_env_var {
		( $parse:path, $env_var:ident, $name:ident ) => {
			let $name = match env::var(stringify!($env_var)) {
				Ok(s) => $parse(&s)
					.expect(format!("Unable to parse env var {}.", stringify!($env_var)).as_str()),
				Err(_) => defaults.$name,
			};
		};
	}
	fn hex_decode<const S: usize>(s: &str) -> Result<[u8; S], String> {
		hex::decode(s)
			.map_err(|e| e.to_string())?
			.try_into()
			.map_err(|_| "Incorrect length of hex string.".into())
	}
	from_env_var!(clean_eth_address, FLIP_TOKEN_ADDRESS, flip_token_address);
	from_env_var!(clean_eth_address, ETH_USDC_ADDRESS, eth_usdc_address);
	from_env_var!(clean_eth_address, STATE_CHAIN_GATEWAY_ADDRESS, state_chain_gateway_address);
	from_env_var!(clean_eth_address, KEY_MANAGER_ADDRESS, key_manager_address);
	from_env_var!(clean_eth_address, ETH_VAULT_ADDRESS, eth_vault_address);
	from_env_var!(hex_decode, ETH_INIT_AGG_KEY, eth_init_agg_key);
	from_env_var!(FromStr::from_str, ETHEREUM_CHAIN_ID, ethereum_chain_id);
	from_env_var!(FromStr::from_str, ETH_DEPLOYMENT_BLOCK, ethereum_deployment_block);
	from_env_var!(FromStr::from_str, GENESIS_FUNDING, genesis_funding_amount);
	from_env_var!(FromStr::from_str, ETH_BLOCK_SAFETY_MARGIN, eth_block_safety_margin);
	from_env_var!(FromStr::from_str, MAX_CEREMONY_STAGE_DURATION, max_ceremony_stage_duration);
	from_env_var!(FromStr::from_str, MIN_FUNDING, min_funding);

	let dot_genesis_hash = match env::var("DOT_GENESIS_HASH") {
		Ok(s) => hex_decode::<32>(&s).unwrap().into(),
		Err(_) => defaults.dot_genesis_hash,
	};
	let dot_vault_account_id = match env::var("DOT_VAULT_ACCOUNT_ID") {
		Ok(s) => Some(PolkadotAccountId::from_aliased(hex_decode::<32>(&s).unwrap())),
		Err(_) => defaults.dot_vault_account_id,
	};
	let dot_spec_version: u32 = match env::var("DOT_SPEC_VERSION") {
		Ok(s) => s.parse().unwrap(),
		Err(_) => defaults.dot_runtime_version.spec_version,
	};
	let dot_transaction_version: u32 = match env::var("DOT_TRANSACTION_VERSION") {
		Ok(s) => s.parse().unwrap(),
		Err(_) => defaults.dot_runtime_version.transaction_version,
	};

	StateChainEnvironment {
		flip_token_address,
		eth_usdc_address,
		state_chain_gateway_address,
		key_manager_address,
		eth_vault_address,
		ethereum_chain_id,
		eth_init_agg_key,
		ethereum_deployment_block,
		genesis_funding_amount,
		eth_block_safety_margin,
		max_ceremony_stage_duration,
		min_funding,
		dot_genesis_hash,
		dot_vault_account_id,
		dot_runtime_version: RuntimeVersion {
			spec_version: dot_spec_version,
			transaction_version: dot_transaction_version,
		},
	}
}

/// Start a single node development chain - using bashful as genesis node
pub fn cf_development_config() -> Result<ChainSpec, String> {
	let wasm_binary =
		WASM_BINARY.ok_or_else(|| "Development wasm binary not available".to_string())?;

	let snow_white =
		hex_literal::hex!["ced2e4db6ce71779ac40ccec60bf670f38abbf9e27a718b4412060688a9ad212"];
	let bashful_sr25519 =
		hex_literal::hex!["36c0078af3894b8202b541ece6c5d8fb4a091f7e5812b688e703549040473911"];
	let StateChainEnvironment {
		flip_token_address,
		eth_usdc_address,
		state_chain_gateway_address,
		key_manager_address,
		eth_vault_address,
		ethereum_chain_id,
		eth_init_agg_key,
		ethereum_deployment_block,
		genesis_funding_amount,
		eth_block_safety_margin,
		max_ceremony_stage_duration,
		min_funding,
		dot_genesis_hash,
		dot_vault_account_id,
		dot_runtime_version,
	} = get_environment_or_defaults(testnet::ENV);
	Ok(ChainSpec::from_genesis(
		"CF Develop",
		"cf-dev",
		ChainType::Development,
		move || {
			testnet_genesis(
				wasm_binary,
				// Initial PoA authorities
				vec![(
					// Bashful
					bashful_sr25519.into(),
					bashful_sr25519.unchecked_into(),
					hex_literal::hex![
						"971b584324592e9977f0ae407eb6b8a1aa5bcd1ca488e54ab49346566f060dd8"
					]
					.unchecked_into(),
				)],
				// Extra accounts
				vec![
					(
						get_account_id_from_seed::<sr25519::Public>("LP_1"),
						AccountRole::LiquidityProvider,
						100 * FLIPPERINOS_PER_FLIP,
					),
					(
						get_account_id_from_seed::<sr25519::Public>("LP_2"),
						AccountRole::LiquidityProvider,
						100 * FLIPPERINOS_PER_FLIP,
					),
					(
						get_account_id_from_seed::<sr25519::Public>("BROKER_1"),
						AccountRole::Broker,
						100 * FLIPPERINOS_PER_FLIP,
					),
					(
						get_account_id_from_seed::<sr25519::Public>("BROKER_2"),
						AccountRole::Broker,
						100 * FLIPPERINOS_PER_FLIP,
					),
				],
				// Governance account - Snow White
				snow_white.into(),
				1,
				common::MAX_AUTHORITIES,
				EnvironmentConfig {
					flip_token_address,
					eth_usdc_address,
					state_chain_gateway_address,
					key_manager_address,
					eth_vault_address,
					ethereum_chain_id,
					cfe_settings: CfeSettings {
						eth_block_safety_margin,
						max_ceremony_stage_duration,
						eth_priority_fee_percentile: common::ETH_PRIORITY_FEE_PERCENTILE,
					},

					polkadot_genesis_hash: dot_genesis_hash,
					polkadot_vault_account_id: dot_vault_account_id,
					polkadot_runtime_version: dot_runtime_version,
					bitcoin_network: BitcoinNetwork::Regtest,
				},
				eth_init_agg_key,
				ethereum_deployment_block,
				common::TOTAL_ISSUANCE,
				genesis_funding_amount,
				min_funding,
				8 * common::HOURS,
				common::REDEMPTION_DELAY_SECS,
				common::REDEMPTION_DELAY_BUFFER_SECS,
				common::CURRENT_AUTHORITY_EMISSION_INFLATION_PERBILL,
				common::BACKUP_NODE_EMISSION_INFLATION_PERBILL,
				common::EXPIRY_SPAN_IN_SECONDS,
				common::ACCRUAL_RATIO,
				common::PERCENT_OF_EPOCH_PERIOD_REDEEMABLE,
				common::SUPPLY_UPDATE_INTERVAL,
				common::PENALTIES.to_vec(),
				common::KEYGEN_CEREMONY_TIMEOUT_BLOCKS,
				common::THRESHOLD_SIGNATURE_CEREMONY_TIMEOUT_BLOCKS,
			)
		},
		// Bootnodes
		vec![],
		// Telemetry
		None,
		// Protocol ID
		None,
		// Fork ID
		None,
		// Properties
		None,
		// Extensions
		None,
	))
}

macro_rules! network_spec {
	( $network:ident ) => {
		impl $network::Config {
			pub fn build_spec(
				env_override: Option<StateChainEnvironment>,
			) -> Result<ChainSpec, String> {
				use $network::*;

				let wasm_binary =
					WASM_BINARY.ok_or_else(|| "Wasm binary not available".to_string())?;
				let StateChainEnvironment {
					flip_token_address,
					eth_usdc_address,
					state_chain_gateway_address,
					key_manager_address,
					eth_vault_address,
					ethereum_chain_id,
					eth_init_agg_key,
					ethereum_deployment_block,
					genesis_funding_amount,
					eth_block_safety_margin,
					max_ceremony_stage_duration,
					min_funding,
					dot_genesis_hash,
					dot_vault_account_id,
					dot_runtime_version,
				} = env_override.unwrap_or(ENV);
				Ok(ChainSpec::from_genesis(
					NETWORK_NAME,
					NETWORK_NAME,
					CHAIN_TYPE,
					move || {
						testnet_genesis(
							wasm_binary,
							// Initial PoA authorities
							vec![
								(
									BASHFUL_SR25519.into(),
									BASHFUL_SR25519.unchecked_into(),
									BASHFUL_ED25519.unchecked_into(),
								),
								(
									DOC_SR25519.into(),
									DOC_SR25519.unchecked_into(),
									DOC_ED25519.unchecked_into(),
								),
								(
									DOPEY_SR25519.into(),
									DOPEY_SR25519.unchecked_into(),
									DOPEY_ED25519.unchecked_into(),
								),
							],
							// Extra accounts
							$network::extra_accounts(),
							// Governance account - Snow White
							SNOW_WHITE_SR25519.into(),
							MIN_AUTHORITIES,
							MAX_AUTHORITIES,
							EnvironmentConfig {
								flip_token_address,
								eth_usdc_address,
								state_chain_gateway_address,
								key_manager_address,
								eth_vault_address,
								ethereum_chain_id,
								cfe_settings: CfeSettings {
									eth_block_safety_margin,
									max_ceremony_stage_duration,
									eth_priority_fee_percentile: ETH_PRIORITY_FEE_PERCENTILE,
								},

								polkadot_genesis_hash: dot_genesis_hash,
								polkadot_vault_account_id: dot_vault_account_id.clone(),
								polkadot_runtime_version: dot_runtime_version,
								bitcoin_network: BITCOIN_NETWORK,
<<<<<<< HEAD
								bitcoin_fee_per_utxo: BITCOIN_FEE_PER_UTXO,
=======
>>>>>>> 4f6b94d4
							},
							eth_init_agg_key,
							ethereum_deployment_block,
							TOTAL_ISSUANCE,
							genesis_funding_amount,
							min_funding,
							3 * HOURS,
							REDEMPTION_DELAY_SECS,
							REDEMPTION_DELAY_BUFFER_SECS,
							CURRENT_AUTHORITY_EMISSION_INFLATION_PERBILL,
							BACKUP_NODE_EMISSION_INFLATION_PERBILL,
							EXPIRY_SPAN_IN_SECONDS,
							ACCRUAL_RATIO,
							PERCENT_OF_EPOCH_PERIOD_REDEEMABLE,
							SUPPLY_UPDATE_INTERVAL,
							PENALTIES.to_vec(),
							KEYGEN_CEREMONY_TIMEOUT_BLOCKS,
							THRESHOLD_SIGNATURE_CEREMONY_TIMEOUT_BLOCKS,
						)
					},
					// Bootnodes
					vec![],
					// Telemetry
					None,
					// Protocol ID
					None,
					// Fork ID
					None,
					// Properties
					Some(chainflip_properties()),
					// Extensions
					None,
				))
			}
		}
	};
}

network_spec!(testnet);
network_spec!(sisyphos);
network_spec!(perseverance);

/// Configure initial storage state for FRAME modules.
/// 150 authority limit
#[allow(clippy::too_many_arguments)]
fn testnet_genesis(
	wasm_binary: &[u8],
	initial_authorities: Vec<(AccountId, AuraId, GrandpaId)>, // initial validators
	extra_accounts: Vec<(AccountId, AccountRole, u128)>,
	root_key: AccountId,
	min_authorities: AuthorityCount,
	max_authorities: AuthorityCount,
	config_set: EnvironmentConfig,
	eth_init_agg_key: [u8; 33],
	ethereum_deployment_block: u64,
	total_issuance: FlipBalance,
	genesis_funding_amount: u128,
	minimum_funding: u128,
	blocks_per_epoch: BlockNumber,
	redemption_delay: u64,
	redemption_delay_buffer_seconds: u64,
	current_authority_emission_inflation_perbill: u32,
	backup_node_emission_inflation_perbill: u32,
	expiry_span: u64,
	accrual_ratio: (i32, u32),
	percent_of_epoch_period_redeemable: u8,
	supply_update_interval: u32,
	penalties: Vec<(Offence, (i32, BlockNumber))>,
	keygen_ceremony_timeout_blocks: BlockNumber,
	threshold_signature_ceremony_timeout_blocks: BlockNumber,
) -> GenesisConfig {
	let authority_ids: BTreeSet<AccountId> =
		initial_authorities.iter().map(|(id, ..)| id.clone()).collect();
	let total_issuance =
		total_issuance + extra_accounts.iter().map(|(_, _, amount)| *amount).sum::<u128>();
	let all_accounts: Vec<_> = initial_authorities
		.iter()
		.map(|(account_id, ..)| {
			(account_id.clone(), AccountRole::Validator, genesis_funding_amount)
		})
		.chain(extra_accounts.clone())
		.collect();

	GenesisConfig {
		account_roles: AccountRolesConfig {
			initial_account_roles: all_accounts
				.iter()
				.map(|(id, role, ..)| (id.clone(), *role))
				.collect(),
		},
		system: SystemConfig {
			// Add Wasm runtime to storage.
			code: wasm_binary.to_vec(),
		},
		validator: ValidatorConfig {
			genesis_authorities: authority_ids,
			genesis_backups: extra_accounts
				.iter()
				.filter_map(|(id, role, amount)| {
					if *role == AccountRole::Validator {
						Some((id.clone(), *amount))
					} else {
						None
					}
				})
				.collect(),
			blocks_per_epoch,
			redemption_period_as_percentage: percent_of_epoch_period_redeemable,
			backup_reward_node_percentage: 20,
			bond: genesis_funding_amount,
			authority_set_min_size: min_authorities,
			min_size: min_authorities,
			max_size: max_authorities,
			max_expansion: max_authorities,
		},
		session: SessionConfig {
			keys: initial_authorities
				.iter()
				.map(|x| (x.0.clone(), x.0.clone(), session_keys(x.1.clone(), x.2.clone())))
				.collect::<Vec<_>>(),
		},
		flip: FlipConfig { total_issuance },
		funding: FundingConfig {
			genesis_accounts: all_accounts.clone(),
			minimum_funding,
			redemption_ttl: core::time::Duration::from_secs(3 * redemption_delay),
			redemption_delay_buffer_seconds,
		},
		aura: AuraConfig { authorities: vec![] },
		grandpa: GrandpaConfig { authorities: vec![] },
		governance: GovernanceConfig { members: BTreeSet::from([root_key]), expiry_span },
		reputation: ReputationConfig {
			accrual_ratio,
			penalties,
			genesis_validators: all_accounts
				.iter()
				.filter_map(
					|(id, role, _)| {
						if *role == AccountRole::Validator {
							Some(id.clone())
						} else {
							None
						}
					},
				)
				.collect(),
		},
		environment: config_set,
		ethereum_vault: EthereumVaultConfig {
			vault_key: Some(eth::AggKey::from_pubkey_compressed(eth_init_agg_key)),
			deployment_block: ethereum_deployment_block,
			keygen_response_timeout: keygen_ceremony_timeout_blocks,
		},

		polkadot_vault: PolkadotVaultConfig {
			vault_key: None,
			deployment_block: 0,
			keygen_response_timeout: keygen_ceremony_timeout_blocks,
		},
		bitcoin_vault: BitcoinVaultConfig {
			vault_key: None,
			deployment_block: 0,
			keygen_response_timeout: keygen_ceremony_timeout_blocks,
		},
		ethereum_threshold_signer: EthereumThresholdSignerConfig {
			threshold_signature_response_timeout: threshold_signature_ceremony_timeout_blocks,
			_instance: PhantomData,
		},

		polkadot_threshold_signer: PolkadotThresholdSignerConfig {
			threshold_signature_response_timeout: threshold_signature_ceremony_timeout_blocks,
			_instance: PhantomData,
		},
		bitcoin_threshold_signer: BitcoinThresholdSignerConfig {
			threshold_signature_response_timeout: threshold_signature_ceremony_timeout_blocks,
			_instance: PhantomData,
		},
		emissions: EmissionsConfig {
			current_authority_emission_inflation: current_authority_emission_inflation_perbill,
			backup_node_emission_inflation: backup_node_emission_inflation_perbill,
			supply_update_interval,
		},
		transaction_payment: Default::default(),
		liquidity_pools: Default::default(),
		swapping: Default::default(),
		liquidity_provider: Default::default(),
	}
}

pub fn chainflip_properties() -> Properties {
	let mut properties = Properties::new();
	properties.insert(
		"ss58Format".into(),
		state_chain_runtime::constants::common::CHAINFLIP_SS58_PREFIX.into(),
	);
	properties.insert("tokenDecimals".into(), 18.into());
	properties.insert("tokenSymbol".into(), "FLIP".into());
	properties.insert("color".into(), "#61CFAA".into());

	properties
}

/// Sets global that ensures SC AccountId's are printed correctly
pub fn use_chainflip_account_id_encoding() {
	set_default_ss58_version(Ss58AddressFormat::custom(common::CHAINFLIP_SS58_PREFIX));
}<|MERGE_RESOLUTION|>--- conflicted
+++ resolved
@@ -344,10 +344,6 @@
 								polkadot_vault_account_id: dot_vault_account_id.clone(),
 								polkadot_runtime_version: dot_runtime_version,
 								bitcoin_network: BITCOIN_NETWORK,
-<<<<<<< HEAD
-								bitcoin_fee_per_utxo: BITCOIN_FEE_PER_UTXO,
-=======
->>>>>>> 4f6b94d4
 							},
 							eth_init_agg_key,
 							ethereum_deployment_block,
