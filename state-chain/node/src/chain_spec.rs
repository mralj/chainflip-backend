use cf_chains::{
	arb::ArbitrumTrackedData,
	assets::btc,
	btc::BITCOIN_DUST_LIMIT,
	dot::{PolkadotAccountId, PolkadotHash},
	sol::{SolAddress, SolTrackedData},
	Arbitrum, ChainState, Solana,
};
use cf_primitives::{
	AccountRole, AuthorityCount, NetworkEnvironment, DEFAULT_MAX_AUTHORITY_SET_CONTRACTION,
};

use cf_chains::{
	btc::{BitcoinFeeInfo, BitcoinTrackedData},
	dot::{PolkadotTrackedData, RuntimeVersion},
	eth::EthereumTrackedData,
	Bitcoin, Ethereum, Polkadot,
};
use common::FLIPPERINOS_PER_FLIP;
pub use sc_service::{ChainType, Properties};
use sc_telemetry::serde_json::json;
use sp_consensus_aura::sr25519::AuthorityId as AuraId;
use sp_consensus_grandpa::AuthorityId as GrandpaId;
use sp_core::{
	crypto::{set_default_ss58_version, Ss58AddressFormat, UncheckedInto},
	Pair, Public,
};
use state_chain_runtime::{
	chainflip::Offence, opaque::SessionKeys, AccountId, BlockNumber, FlipBalance,
	RuntimeGenesisConfig, SetSizeParameters, Signature, WASM_BINARY,
};

use std::{
	collections::{BTreeMap, BTreeSet},
	env,
	str::FromStr,
	time::{SystemTime, UNIX_EPOCH},
};
use utilities::clean_hex_address;

use sp_runtime::{
	traits::{IdentifyAccount, Verify},
	BoundedVec, Percent, Permill,
};

pub mod berghain;
pub mod common;
pub mod devnet;
pub mod perseverance;
pub mod sisyphos;
pub mod testnet;

/// Generate a crypto pair from seed.
pub fn test_account_from_seed<TPublic: Public>(seed: &str) -> <TPublic::Pair as Pair>::Public {
	TPublic::Pair::from_string(&format!("//{seed}"), None)
		.expect("static values are valid; qed")
		.public()
}

pub fn parse_account(ss58: &str) -> AccountId {
	AccountId::from_str(ss58).unwrap_or_else(|_| panic!("Invalid address: {}", ss58))
}

type AccountPublic = <Signature as Verify>::Signer;

/// Generate an account ID from seed.
pub fn get_account_id_from_seed<TPublic: Public>(seed: &str) -> AccountId
where
	AccountPublic: From<<TPublic::Pair as Pair>::Public>,
{
	AccountPublic::from(test_account_from_seed::<TPublic>(seed)).into_account()
}

/// Specialized `ChainSpec`. This is a specialization of the general Substrate ChainSpec type.
pub type ChainSpec = sc_service::GenericChainSpec<RuntimeGenesisConfig>;

/// generate session keys from Aura and Grandpa keys
pub fn session_keys(aura: AuraId, grandpa: GrandpaId) -> SessionKeys {
	SessionKeys { aura, grandpa }
}
pub struct StateChainEnvironment {
	flip_token_address: [u8; 20],
	eth_usdc_address: [u8; 20],
	eth_usdt_address: [u8; 20],
	state_chain_gateway_address: [u8; 20],
	eth_key_manager_address: [u8; 20],
	eth_vault_address: [u8; 20],
	eth_address_checker_address: [u8; 20],
	ethereum_chain_id: u64,
	eth_init_agg_key: [u8; 33],
	arb_key_manager_address: [u8; 20],
	arb_vault_address: [u8; 20],
	arbusdc_token_address: [u8; 20],
	arb_address_checker_address: [u8; 20],
	arbitrum_chain_id: u64,
	ethereum_deployment_block: u64,
	genesis_funding_amount: u128,
	/// Note: Minimum funding should be expressed in Flipperinos.
	min_funding: u128,
	dot_genesis_hash: PolkadotHash,
	dot_vault_account_id: Option<PolkadotAccountId>,
	dot_runtime_version: RuntimeVersion,
	sol_vault_address: SolAddress,
}

/// Get the values from the State Chain's environment variables. Else set them via the defaults
pub fn get_environment_or_defaults(defaults: StateChainEnvironment) -> StateChainEnvironment {
	macro_rules! from_env_var {
		( $parse:path, $env_var:ident, $name:ident ) => {
			let $name = match env::var(stringify!($env_var)) {
				Ok(s) => $parse(&s)
					.expect(format!("Unable to parse env var {}.", stringify!($env_var)).as_str()),
				Err(_) => defaults.$name,
			};
		};
	}
	fn hex_decode<const S: usize>(s: &str) -> Result<[u8; S], String> {
		hex::decode(s)
			.map_err(|e| e.to_string())?
			.try_into()
			.map_err(|_| "Incorrect length of hex string.".into())
	}
	from_env_var!(clean_hex_address, FLIP_TOKEN_ADDRESS, flip_token_address);
	from_env_var!(clean_hex_address, ETH_USDC_ADDRESS, eth_usdc_address);
	from_env_var!(clean_hex_address, ETH_USDT_ADDRESS, eth_usdt_address);
	from_env_var!(clean_hex_address, STATE_CHAIN_GATEWAY_ADDRESS, state_chain_gateway_address);
	from_env_var!(clean_hex_address, KEY_MANAGER_ADDRESS, eth_key_manager_address);
	from_env_var!(clean_hex_address, ETH_VAULT_ADDRESS, eth_vault_address);
	from_env_var!(clean_hex_address, ARB_KEY_MANAGER_ADDRESS, arb_key_manager_address);
	from_env_var!(clean_hex_address, ARB_VAULT_ADDRESS, arb_vault_address);
	from_env_var!(clean_hex_address, ARBUSDC_TOKEN_ADDRESS, arbusdc_token_address);
	from_env_var!(clean_hex_address, ADDRESS_CHECKER_ADDRESS, eth_address_checker_address);
	from_env_var!(clean_hex_address, ARB_ADDRESS_CHECKER, arb_address_checker_address);
	from_env_var!(hex_decode, ETH_INIT_AGG_KEY, eth_init_agg_key);
	from_env_var!(FromStr::from_str, ETHEREUM_CHAIN_ID, ethereum_chain_id);
	from_env_var!(FromStr::from_str, ARBITRUM_CHAIN_ID, arbitrum_chain_id);
	from_env_var!(FromStr::from_str, ETH_DEPLOYMENT_BLOCK, ethereum_deployment_block);
	from_env_var!(FromStr::from_str, GENESIS_FUNDING, genesis_funding_amount);
	from_env_var!(FromStr::from_str, MIN_FUNDING, min_funding);
	from_env_var!(FromStr::from_str, SOL_VAULT_ADDRESS, sol_vault_address);

	let dot_genesis_hash = match env::var("DOT_GENESIS_HASH") {
		Ok(s) => hex_decode::<32>(&s).unwrap().into(),
		Err(_) => defaults.dot_genesis_hash,
	};
	let dot_vault_account_id = match env::var("DOT_VAULT_ACCOUNT_ID") {
		Ok(s) => Some(PolkadotAccountId::from_aliased(hex_decode::<32>(&s).unwrap())),
		Err(_) => defaults.dot_vault_account_id,
	};

	let dot_spec_version: u32 = match env::var("DOT_SPEC_VERSION") {
		Ok(s) => s.parse().unwrap(),
		Err(_) => defaults.dot_runtime_version.spec_version,
	};
	let dot_transaction_version: u32 = match env::var("DOT_TRANSACTION_VERSION") {
		Ok(s) => s.parse().unwrap(),
		Err(_) => defaults.dot_runtime_version.transaction_version,
	};

	StateChainEnvironment {
		flip_token_address,
		eth_usdc_address,
		eth_usdt_address,
		state_chain_gateway_address,
		eth_key_manager_address,
		eth_vault_address,
		arb_key_manager_address,
		arb_vault_address,
		arbusdc_token_address,
		eth_address_checker_address,
		arb_address_checker_address,
		ethereum_chain_id,
		arbitrum_chain_id,
		eth_init_agg_key,
		ethereum_deployment_block,
		genesis_funding_amount,
		min_funding,
		dot_genesis_hash,
		dot_vault_account_id,
		dot_runtime_version: RuntimeVersion {
			spec_version: dot_spec_version,
			transaction_version: dot_transaction_version,
		},
		sol_vault_address,
	}
}

/// Start a single node development chain - using bashful as genesis node
pub fn cf_development_config() -> Result<ChainSpec, String> {
	inner_cf_development_config(vec![(
		parse_account(testnet::BASHFUL_ACCOUNT_ID),
		testnet::BASHFUL_SR25519.unchecked_into(),
		testnet::BASHFUL_ED25519.unchecked_into(),
	)])
}

/// Start a three node development chain - using bashful, doc and dopey as genesis nodes
pub fn cf_three_node_development_config() -> Result<ChainSpec, String> {
	inner_cf_development_config(vec![
		(
			parse_account(testnet::BASHFUL_ACCOUNT_ID),
			testnet::BASHFUL_SR25519.unchecked_into(),
			testnet::BASHFUL_ED25519.unchecked_into(),
		),
		(
			parse_account(testnet::DOC_ACCOUNT_ID),
			testnet::DOC_SR25519.unchecked_into(),
			testnet::DOC_ED25519.unchecked_into(),
		),
		(
			parse_account(testnet::DOPEY_ACCOUNT_ID),
			testnet::DOPEY_SR25519.unchecked_into(),
			testnet::DOPEY_ED25519.unchecked_into(),
		),
	])
}

pub fn inner_cf_development_config(
	initial_authorities: Vec<(AccountId, AuraId, GrandpaId)>,
) -> Result<ChainSpec, String> {
	let wasm_binary =
		WASM_BINARY.ok_or_else(|| "Development wasm binary not available".to_string())?;

	let StateChainEnvironment {
		flip_token_address,
		eth_usdc_address,
		eth_usdt_address,
		state_chain_gateway_address,
		eth_key_manager_address,
		eth_vault_address,
		arb_key_manager_address,
		arb_vault_address,
		arbusdc_token_address,
		eth_address_checker_address,
		arb_address_checker_address,
		ethereum_chain_id,
		arbitrum_chain_id,
		eth_init_agg_key,
		ethereum_deployment_block,
		genesis_funding_amount,
		min_funding,
		dot_genesis_hash,
		dot_vault_account_id,
		dot_runtime_version,
		sol_vault_address,
	} = get_environment_or_defaults(testnet::ENV);
	Ok(ChainSpec::builder(wasm_binary, None)
		.with_name("CF Develop")
		.with_id("cf-dev")
		.with_protocol_id("flip-dev")
		.with_chain_type(ChainType::Development)
		.with_genesis_config(testnet_genesis(
			initial_authorities.clone(),
			testnet::extra_accounts(),
			// Governance account - Snow White
			testnet::SNOW_WHITE_SR25519.into(),
			devnet::MIN_AUTHORITIES,
			devnet::AUCTION_PARAMETERS,
			DEFAULT_MAX_AUTHORITY_SET_CONTRACTION,
			state_chain_runtime::EnvironmentConfig {
				flip_token_address: flip_token_address.into(),
				eth_usdc_address: eth_usdc_address.into(),
				eth_usdt_address: eth_usdt_address.into(),
				state_chain_gateway_address: state_chain_gateway_address.into(),
				eth_key_manager_address: eth_key_manager_address.into(),
				eth_vault_address: eth_vault_address.into(),
				eth_address_checker_address: eth_address_checker_address.into(),
				arb_key_manager_address: arb_key_manager_address.into(),
				arb_vault_address: arb_vault_address.into(),
				arb_address_checker_address: arb_address_checker_address.into(),
				arb_usdc_address: arbusdc_token_address.into(),
				ethereum_chain_id,
				arbitrum_chain_id,
				polkadot_genesis_hash: dot_genesis_hash,
				polkadot_vault_account_id: dot_vault_account_id,
				sol_vault_address,
				network_environment: NetworkEnvironment::Development,
				..Default::default()
			},
			eth_init_agg_key,
			ethereum_deployment_block,
			devnet::TOTAL_ISSUANCE,
			common::DAILY_SLASHING_RATE,
			genesis_funding_amount,
			min_funding,
			devnet::REDEMPTION_TAX,
			8 * devnet::HOURS,
			devnet::REDEMPTION_TTL_SECS,
			devnet::CURRENT_AUTHORITY_EMISSION_INFLATION_PERBILL,
			devnet::BACKUP_NODE_EMISSION_INFLATION_PERBILL,
			devnet::EXPIRY_SPAN_IN_SECONDS,
			devnet::ACCRUAL_RATIO,
			Percent::from_percent(devnet::REDEMPTION_PERIOD_AS_PERCENTAGE),
			devnet::SUPPLY_UPDATE_INTERVAL,
			devnet::PENALTIES.to_vec(),
			devnet::KEYGEN_CEREMONY_TIMEOUT_BLOCKS,
			devnet::THRESHOLD_SIGNATURE_CEREMONY_TIMEOUT_BLOCKS,
			dot_runtime_version,
			// Bitcoin block times on localnets are much faster, so we account for that here.
			devnet::BITCOIN_EXPIRY_BLOCKS,
			devnet::ETHEREUM_EXPIRY_BLOCKS,
			devnet::ARBITRUM_EXPIRY_BLOCKS,
			devnet::POLKADOT_EXPIRY_BLOCKS,
			devnet::SOLANA_EXPIRY_BLOCKS,
			devnet::BITCOIN_SAFETY_MARGIN,
			devnet::ETHEREUM_SAFETY_MARGIN,
			devnet::ARBITRUM_SAFETY_MARGIN,
			devnet::SOLANA_SAFETY_MARGIN,
			devnet::AUCTION_BID_CUTOFF_PERCENTAGE,
		))
		.build())
}

macro_rules! network_spec {
	( $network:ident ) => {
		impl $network::Config {
			pub fn build_spec(
				env_override: Option<StateChainEnvironment>,
			) -> Result<ChainSpec, String> {
				use $network::*;
				assert_eq!(
					parse_account(SNOW_WHITE_ACCOUNT_ID).as_ref(),
					SNOW_WHITE_SR25519,
					"Snow White account ID does not match the public key."
				);

				let wasm_binary =
					WASM_BINARY.ok_or_else(|| "Wasm binary not available".to_string())?;
				let StateChainEnvironment {
					flip_token_address,
					eth_usdc_address,
					eth_usdt_address,
					state_chain_gateway_address,
					eth_key_manager_address,
					eth_vault_address,
					arb_key_manager_address,
					arb_vault_address,
					arbusdc_token_address,
					eth_address_checker_address,
					arb_address_checker_address,
					ethereum_chain_id,
					arbitrum_chain_id,
					eth_init_agg_key,
					ethereum_deployment_block,
					genesis_funding_amount,
					min_funding,
					dot_genesis_hash,
					dot_vault_account_id,
					dot_runtime_version,
					sol_vault_address,
				} = env_override.unwrap_or(ENV);
				let protocol_id = format!(
					"{}-{}",
					PROTOCOL_ID,
					hex::encode(
						&SystemTime::now()
							.duration_since(UNIX_EPOCH)
							.unwrap()
							.as_secs()
							.to_be_bytes()[4..],
					)
				);
				Ok(ChainSpec::builder(wasm_binary, None)
					.with_name(NETWORK_NAME)
					.with_id(NETWORK_NAME)
					.with_protocol_id(&protocol_id)
					.with_chain_type(CHAIN_TYPE)
					.with_properties(chainflip_properties())
					.with_genesis_config(testnet_genesis(
						// Initial PoA authorities
						vec![
							(
								parse_account(BASHFUL_ACCOUNT_ID),
								BASHFUL_SR25519.unchecked_into(),
								BASHFUL_ED25519.unchecked_into(),
							),
							(
								parse_account(DOC_ACCOUNT_ID),
								DOC_SR25519.unchecked_into(),
								DOC_ED25519.unchecked_into(),
							),
							(
								parse_account(DOPEY_ACCOUNT_ID),
								DOPEY_SR25519.unchecked_into(),
								DOPEY_ED25519.unchecked_into(),
							),
						],
						// Extra accounts
						$network::extra_accounts(),
						// Governance account - Snow White
						SNOW_WHITE_SR25519.into(),
						MIN_AUTHORITIES,
						AUCTION_PARAMETERS,
						DEFAULT_MAX_AUTHORITY_SET_CONTRACTION,
						state_chain_runtime::EnvironmentConfig {
							flip_token_address: flip_token_address.into(),
							eth_usdc_address: eth_usdc_address.into(),
							eth_usdt_address: eth_usdt_address.into(),
							state_chain_gateway_address: state_chain_gateway_address.into(),
							eth_key_manager_address: eth_key_manager_address.into(),
							eth_vault_address: eth_vault_address.into(),
							eth_address_checker_address: eth_address_checker_address.into(),
							arb_key_manager_address: arb_key_manager_address.into(),
							arb_vault_address: arb_vault_address.into(),
							arb_address_checker_address: arb_address_checker_address.into(),
							arb_usdc_address: arbusdc_token_address.into(),
							ethereum_chain_id,
							arbitrum_chain_id,
							polkadot_genesis_hash: dot_genesis_hash,
							polkadot_vault_account_id: dot_vault_account_id.clone(),
							sol_vault_address,
							network_environment: NETWORK_ENVIRONMENT,
							..Default::default()
						},
						eth_init_agg_key,
						ethereum_deployment_block,
						TOTAL_ISSUANCE,
						DAILY_SLASHING_RATE,
						genesis_funding_amount,
						min_funding,
						REDEMPTION_TAX,
						EPOCH_DURATION_BLOCKS,
						REDEMPTION_TTL_SECS,
						CURRENT_AUTHORITY_EMISSION_INFLATION_PERBILL,
						BACKUP_NODE_EMISSION_INFLATION_PERBILL,
						EXPIRY_SPAN_IN_SECONDS,
						ACCRUAL_RATIO,
						Percent::from_percent(REDEMPTION_PERIOD_AS_PERCENTAGE),
						SUPPLY_UPDATE_INTERVAL,
						PENALTIES.to_vec(),
						KEYGEN_CEREMONY_TIMEOUT_BLOCKS,
						THRESHOLD_SIGNATURE_CEREMONY_TIMEOUT_BLOCKS,
						dot_runtime_version,
						BITCOIN_EXPIRY_BLOCKS,
						ETHEREUM_EXPIRY_BLOCKS,
						ARBITRUM_EXPIRY_BLOCKS,
						POLKADOT_EXPIRY_BLOCKS,
						SOLANA_EXPIRY_BLOCKS,
						BITCOIN_SAFETY_MARGIN,
						ETHEREUM_SAFETY_MARGIN,
						ARBITRUM_SAFETY_MARGIN,
						SOLANA_SAFETY_MARGIN,
						AUCTION_BID_CUTOFF_PERCENTAGE,
					))
					.build())
			}
		}
	};
}

network_spec!(testnet);
network_spec!(sisyphos);
network_spec!(perseverance);
network_spec!(berghain);

/// Configure initial storage state for FRAME modules.
/// 150 authority limit
#[allow(clippy::too_many_arguments)]
fn testnet_genesis(
	initial_authorities: Vec<(AccountId, AuraId, GrandpaId)>, // initial validators
	extra_accounts: Vec<(AccountId, AccountRole, u128, Option<Vec<u8>>)>,
	root_key: AccountId,
	min_authorities: AuthorityCount,
	auction_parameters: SetSizeParameters,
	max_authority_set_contraction_percentage: Percent,
	environment_genesis_config: state_chain_runtime::EnvironmentConfig,
	eth_init_agg_key: [u8; 33],
	ethereum_deployment_block: u64,
	total_issuance: FlipBalance,
	daily_slashing_rate: Permill,
	genesis_funding_amount: u128,
	minimum_funding: u128,
	redemption_tax: u128,
	blocks_per_epoch: BlockNumber,
	redemption_ttl_secs: u64,
	current_authority_emission_inflation_perbill: u32,
	backup_node_emission_inflation_perbill: u32,
	expiry_span: u64,
	accrual_ratio: (i32, u32),
	redemption_period_as_percentage: Percent,
	supply_update_interval: u32,
	penalties: Vec<(Offence, (i32, BlockNumber))>,
	keygen_ceremony_timeout_blocks: BlockNumber,
	threshold_signature_ceremony_timeout_blocks: BlockNumber,
	dot_runtime_version: RuntimeVersion,
	bitcoin_deposit_channel_lifetime: u32,
	ethereum_deposit_channel_lifetime: u32,
	arbitrum_deposit_channel_lifetime: u32,
	polkadot_deposit_channel_lifetime: u32,
	solana_deposit_channel_lifetime: u32,
	bitcoin_safety_margin: u64,
	ethereum_safety_margin: u64,
	arbitrum_safety_margin: u64,
	solana_safety_margin: u64,
	auction_bid_cutoff_percentage: Percent,
) -> serde_json::Value {
	// Sanity Checks
	for (account_id, aura_id, grandpa_id) in initial_authorities.iter() {
		assert_eq!(
			AsRef::<[u8]>::as_ref(account_id),
			AsRef::<[u8]>::as_ref(aura_id),
			"Aura and Account ID ({}) should be the same",
			account_id
		);
		assert_ne!(
			AsRef::<[u8]>::as_ref(grandpa_id),
			AsRef::<[u8]>::as_ref(aura_id),
			"Aura and Grandpa ID should be different for {}.",
			account_id
		);
	}

	let authority_ids: BTreeSet<AccountId> =
		initial_authorities.iter().map(|(id, ..)| id.clone()).collect();
	let (extra_accounts, genesis_vanity_names): (Vec<_>, BTreeMap<_, _>) = extra_accounts
		.into_iter()
		.map(|(account, role, balance, vanity)| {
			((account.clone(), role, balance), (account, vanity))
		})
		.unzip();
	let genesis_vanity_names = genesis_vanity_names
		.into_iter()
		.filter_map(|(account, vanity)| vanity.map(|vanity| (account, vanity)))
		.collect::<BTreeMap<_, _>>();
	let all_accounts: BTreeSet<_> = initial_authorities
		.iter()
		.filter_map(|(account_id, ..)| -> Option<(AccountId, AccountRole, u128)> {
			if let Some((_, role, funds)) = extra_accounts.iter().find(|(id, ..)| id == account_id)
			{
				// If the genesis account is listed in `extra_accounts` we will use the details from
				// there.
				assert!(*role == AccountRole::Validator, "Extra account is not a validator.");
				log::info!(
					"Using custom values for genesis authority {}: {} FLIP",
					account_id,
					funds / FLIPPERINOS_PER_FLIP
				);
				None
			} else {
				// Otherwise we will use the default values.
				log::info!(
					"Using default funds for genesis authority {}: {} FLIP",
					account_id,
					genesis_funding_amount / FLIPPERINOS_PER_FLIP
				);
				Some((account_id.clone(), AccountRole::Validator, genesis_funding_amount))
			}
		})
		.chain(extra_accounts.clone())
		.collect();

	assert!(
		genesis_vanity_names
			.keys()
			.all(|id| all_accounts.iter().any(|(acc_id, ..)| acc_id == id)),
		"Found a vanity name for non-genesis account."
	);

	let genesis_vanity_names = genesis_vanity_names
		.into_iter()
		.map(|(id, name)| BoundedVec::try_from(name).map(|bounded_name| (id, bounded_name)))
		.collect::<Result<BTreeMap<_, _>, _>>()
		.expect("Vanity names should be valid utf8 and within length bounds.");

	serde_json::to_value(state_chain_runtime::RuntimeGenesisConfig {
		account_roles: state_chain_runtime::AccountRolesConfig {
			initial_account_roles: all_accounts
				.iter()
				.map(|(id, role, ..)| (id.clone(), *role))
				.collect::<Vec<_>>(),
			genesis_vanity_names,
		},
		validator: state_chain_runtime::ValidatorConfig {
			genesis_authorities: authority_ids.clone(),
			genesis_backups: extra_accounts
				.iter()
				.filter_map(|(id, role, amount)| {
					if *role == AccountRole::Validator {
						Some((id.clone(), *amount))
					} else {
						None
					}
				})
				.collect::<_>(),
			blocks_per_epoch,
			redemption_period_as_percentage,
			backup_reward_node_percentage: Percent::from_percent(33),
			bond: all_accounts
				.iter()
				.filter_map(|(id, _, funds)| authority_ids.contains(id).then_some(*funds))
				.min()
				.map(|bond| {
					log::info!("Bond will be set to {:?} Flip", bond / FLIPPERINOS_PER_FLIP);
					bond
				})
				.expect("At least one authority is required"),
			authority_set_min_size: min_authorities,
			auction_parameters,
			auction_bid_cutoff_percentage,
			max_authority_set_contraction_percentage,
		},
		session: state_chain_runtime::SessionConfig {
			keys: initial_authorities
				.iter()
				.map(|x| (x.0.clone(), x.0.clone(), session_keys(x.1.clone(), x.2.clone())))
				.collect::<Vec<_>>(),
		},
		flip: state_chain_runtime::FlipConfig { total_issuance, daily_slashing_rate },
		funding: state_chain_runtime::FundingConfig {
			genesis_accounts: Vec::from_iter(all_accounts.clone())
				.into_iter()
				.map(|(id, _role, amount)| (id, amount))
				.collect::<Vec<_>>(),
			minimum_funding,
			redemption_tax,
			redemption_ttl: core::time::Duration::from_secs(redemption_ttl_secs),
		},
		// These are set indirectly via the session pallet.
		aura: state_chain_runtime::AuraConfig { authorities: vec![] },
		// These are set indirectly via the session pallet.
		grandpa: state_chain_runtime::GrandpaConfig { authorities: vec![], ..Default::default() },
		governance: state_chain_runtime::GovernanceConfig {
			members: BTreeSet::from([root_key]),
			expiry_span,
		},
		reputation: state_chain_runtime::ReputationConfig {
			accrual_ratio,
			penalties,
			genesis_validators: all_accounts
				.iter()
				.filter_map(
					|(id, role, _)| {
						if *role == AccountRole::Validator {
							Some(id.clone())
						} else {
							None
						}
					},
				)
				.collect::<_>(),
		},
		environment: environment_genesis_config,

		ethereum_vault: state_chain_runtime::EthereumVaultConfig {
			deployment_block: Some(ethereum_deployment_block),
			chain_initialized: true,
		},

		arbitrum_vault: state_chain_runtime::ArbitrumVaultConfig {
			deployment_block: None,
			chain_initialized: false,
		},

		solana_vault: state_chain_runtime::SolanaVaultConfig {
			deployment_block: None,
			chain_initialized: false,
		},

		evm_threshold_signer: state_chain_runtime::EvmThresholdSignerConfig {
			key: Some(cf_chains::evm::AggKey::from_pubkey_compressed(eth_init_agg_key)),
			keygen_response_timeout: keygen_ceremony_timeout_blocks,
			amount_to_slash: FLIPPERINOS_PER_FLIP,
			..Default::default()
		},
		polkadot_threshold_signer: state_chain_runtime::PolkadotThresholdSignerConfig {
			threshold_signature_response_timeout: threshold_signature_ceremony_timeout_blocks,
			keygen_response_timeout: keygen_ceremony_timeout_blocks,
			amount_to_slash: FLIPPERINOS_PER_FLIP,
			..Default::default()
		},
		bitcoin_threshold_signer: state_chain_runtime::BitcoinThresholdSignerConfig {
			threshold_signature_response_timeout: threshold_signature_ceremony_timeout_blocks,
			keygen_response_timeout: keygen_ceremony_timeout_blocks,
			amount_to_slash: FLIPPERINOS_PER_FLIP,
			..Default::default()
		},
		solana_threshold_signer: state_chain_runtime::SolanaThresholdSignerConfig {
			threshold_signature_response_timeout: threshold_signature_ceremony_timeout_blocks,
			keygen_response_timeout: keygen_ceremony_timeout_blocks,
			amount_to_slash: FLIPPERINOS_PER_FLIP,
			..Default::default()
		},
		emissions: state_chain_runtime::EmissionsConfig {
			current_authority_emission_inflation: current_authority_emission_inflation_perbill,
			backup_node_emission_inflation: backup_node_emission_inflation_perbill,
			supply_update_interval,
			..Default::default()
		},
		// !!! These Chain tracking values should be set to reasonable values at time of launch !!!
		ethereum_chain_tracking: state_chain_runtime::EthereumChainTrackingConfig {
			init_chain_state: ChainState::<Ethereum> {
				block_height: 0,
				tracked_data: EthereumTrackedData {
					base_fee: 1000000u32.into(),
					priority_fee: 100u32.into(),
				},
			},
		},
		polkadot_chain_tracking: state_chain_runtime::PolkadotChainTrackingConfig {
			init_chain_state: ChainState::<Polkadot> {
				block_height: 0,
				tracked_data: PolkadotTrackedData {
					median_tip: 0,
					runtime_version: dot_runtime_version,
				},
			},
		},
		bitcoin_chain_tracking: state_chain_runtime::BitcoinChainTrackingConfig {
			init_chain_state: ChainState::<Bitcoin> {
				block_height: 0,
				tracked_data: BitcoinTrackedData { btc_fee_info: BitcoinFeeInfo::new(1000) },
			},
		},
		arbitrum_chain_tracking: state_chain_runtime::ArbitrumChainTrackingConfig {
			init_chain_state: ChainState::<Arbitrum> {
				block_height: 0,
				tracked_data: ArbitrumTrackedData {
					base_fee: 100000000u32.into(),
					gas_limit_multiplier: 1.into(),
				},
			},
		},
		solana_chain_tracking: state_chain_runtime::SolanaChainTrackingConfig {
			init_chain_state: ChainState::<Solana> {
				block_height: 0,
<<<<<<< HEAD
				tracked_data: SolTrackedData {},
=======
				tracked_data: SolTrackedData { priority_fee: 100000u32.into() },
>>>>>>> ba9e9af8
			},
		},
		// Channel lifetimes are set to ~2 hours at average block times.
		bitcoin_ingress_egress: state_chain_runtime::BitcoinIngressEgressConfig {
			deposit_channel_lifetime: bitcoin_deposit_channel_lifetime.into(),
			witness_safety_margin: Some(bitcoin_safety_margin),
			dust_limits: vec![(btc::Asset::Btc, BITCOIN_DUST_LIMIT)],
		},
		ethereum_ingress_egress: state_chain_runtime::EthereumIngressEgressConfig {
			deposit_channel_lifetime: ethereum_deposit_channel_lifetime.into(),
			witness_safety_margin: Some(ethereum_safety_margin),
			..Default::default()
		},
		polkadot_ingress_egress: state_chain_runtime::PolkadotIngressEgressConfig {
			deposit_channel_lifetime: polkadot_deposit_channel_lifetime,
			..Default::default()
		},
		arbitrum_ingress_egress: state_chain_runtime::ArbitrumIngressEgressConfig {
			deposit_channel_lifetime: arbitrum_deposit_channel_lifetime.into(),
			witness_safety_margin: Some(arbitrum_safety_margin),
			..Default::default()
		},
		solana_ingress_egress: state_chain_runtime::SolanaIngressEgressConfig {
			deposit_channel_lifetime: solana_deposit_channel_lifetime as u64,
			witness_safety_margin: Some(solana_safety_margin),
			..Default::default()
		},
		// We can't use ..Default::default() here because chain tracking panics on default (by
		// design). And the way ..Default::default() syntax works is that it generates the default
		// value for the whole struct, not just the fields that are missing.
		liquidity_pools: Default::default(),
		bitcoin_vault: Default::default(),
		polkadot_vault: Default::default(),
		system: Default::default(),
		transaction_payment: Default::default(),
	})
	.expect("Genesis config is JSON-compatible.")
}

pub fn chainflip_properties() -> Properties {
	json!({
		"ss58Format": state_chain_runtime::constants::common::CHAINFLIP_SS58_PREFIX,
		"tokenDecimals": 18,
		"tokenSymbol": "FLIP",
		"color": "#61CFAA",
	})
	.as_object()
	.unwrap()
	.clone()
}

/// Sets global that ensures SC AccountId's are printed correctly
pub fn use_chainflip_account_id_encoding() {
	set_default_ss58_version(Ss58AddressFormat::custom(common::CHAINFLIP_SS58_PREFIX));
}

#[test]
fn can_build_genesis() {
	use_chainflip_account_id_encoding();
	let _ = testnet::Config::build_spec(None).unwrap();
	let _ = sisyphos::Config::build_spec(None).unwrap();
	let _ = perseverance::Config::build_spec(None).unwrap();
	let _ = berghain::Config::build_spec(None).unwrap();
}<|MERGE_RESOLUTION|>--- conflicted
+++ resolved
@@ -723,11 +723,7 @@
 		solana_chain_tracking: state_chain_runtime::SolanaChainTrackingConfig {
 			init_chain_state: ChainState::<Solana> {
 				block_height: 0,
-<<<<<<< HEAD
-				tracked_data: SolTrackedData {},
-=======
 				tracked_data: SolTrackedData { priority_fee: 100000u32.into() },
->>>>>>> ba9e9af8
 			},
 		},
 		// Channel lifetimes are set to ~2 hours at average block times.
