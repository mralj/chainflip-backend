--- conflicted
+++ resolved
@@ -233,24 +233,18 @@
 	}
 
 	pub fn transfer(
-<<<<<<< HEAD
-		transfer_params: Vec<TransferAssetParams<Solana>>,
-	) -> Result<Vec<Self>, SolanaTransactionBuildingError> {
-=======
-		transfer_param: Vec<(TransferAssetParams<Solana>, EgressId)>,
+		transfer_params: Vec<(TransferAssetParams<Solana>, EgressId)>,
 	) -> Result<Vec<(Self, Vec<EgressId>)>, SolanaTransactionBuildingError> {
->>>>>>> d0c3315d
 		// Lookup the current Aggkey
 		let agg_key = Environment::lookup_account(SolanaEnvAccountLookupKey::AggKey)?;
 		let (nonce_account, durable_nonce) = Environment::nonce_account()?;
 		let compute_price = Environment::compute_price()?;
 
-<<<<<<< HEAD
 		let mut sol_environment = HashMap::new();
 		let mut token_environments = HashMap::new();
 		transfer_params
 			.into_iter()
-			.map(|transfer_param| {
+			.map(|(transfer_param, egress_id)| {
 				let transfer_instruction_set = match transfer_param.asset {
 					SolAsset::Sol => SolanaInstructionBuilder::transfer_native(
 						transfer_param.amount,
@@ -272,60 +266,12 @@
 							&mut token_environments,
 							token_asset,
 						)?;
-=======
-		// split the transfer params into Native and Token assets
-		let (native, token) =
-			transfer_param
-				.into_iter()
-				.partition::<Vec<(TransferAssetParams<Solana>, EgressId)>, _>(|(param, ..)| {
-					param.asset == SolAsset::Sol
-				});
-
-		Ok(vec![
-			// Create native transfer instruction sets
-			native
-				.into_iter()
-				.map(|(transfer_param, egress_id)| {
-					(
-						SolanaInstructionBuilder::transfer_native(
-							transfer_param.amount,
-							transfer_param.to,
-							agg_key,
-							nonce_account,
-							compute_price,
-						),
-						egress_id,
-					)
-				})
-				.collect::<Vec<_>>(),
-			if token.is_empty() {
-				vec![]
-			} else {
-				// Only do environment lookup if needed
-				let vault_program =
-					Environment::lookup_account(SolanaEnvAccountLookupKey::VaultProgram)?;
-				let vault_program_data_account = Environment::lookup_account(
-					SolanaEnvAccountLookupKey::VaultProgramDataAccount,
-				)?;
-				let token_vault_pda_account =
-					Environment::lookup_account(SolanaEnvAccountLookupKey::TokenVaultPdaAccount)?;
-				let token_mint_pubkey =
-					Environment::lookup_account(SolanaEnvAccountLookupKey::TokenMintPubkey)?;
-				let token_vault_ata = Environment::lookup_account(
-					SolanaEnvAccountLookupKey::TokenVaultAssociatedTokenAccount,
-				)?;
-				// Build the Transfer instruction set for Token transfers.
-				token
-					.into_iter()
-					.map(|(transfer_param, egress_id)| {
->>>>>>> d0c3315d
 						let ata =
 						crate::sol::sol_tx_core::address_derivation::derive_associated_token_account(
 							transfer_param.to,
 							token_environment.token_mint_pubkey,
 						)
 						.map_err(SolanaTransactionBuildingError::FailedToDeriveAddress)?;
-<<<<<<< HEAD
 						SolanaInstructionBuilder::transfer_token(
 							ata.address,
 							transfer_param.amount,
@@ -345,55 +291,20 @@
 					},
 				};
 
-				Ok(Self {
-					call_type: SolanaTransactionType::Transfer,
-					transaction: SolTransaction::new_unsigned(SolMessage::new_with_blockhash(
-						&transfer_instruction_set,
-=======
-						Ok((
-							SolanaInstructionBuilder::transfer_usdc_token(
-								ata.address,
-								transfer_param.amount,
-								transfer_param.to,
-								vault_program,
-								vault_program_data_account,
-								token_vault_pda_account,
-								token_vault_ata,
-								token_mint_pubkey,
-								agg_key,
-								nonce_account,
-								compute_price,
-							),
-							egress_id,
-						))
-					})
-					.collect::<Result<Vec<_>, _>>()?
-			},
-		]
-		.into_iter()
-		.flatten()
-		.map(|(instruction_set, egress_id)| {
-			(
-				Self {
-					call_type: SolanaTransactionType::Transfer,
-					transaction: SolTransaction::new_unsigned(SolMessage::new_with_blockhash(
-						&instruction_set,
->>>>>>> d0c3315d
-						Some(&agg_key.into()),
-						&durable_nonce.into(),
-					)),
-					_phantom: Default::default(),
-<<<<<<< HEAD
-				})
+				Ok((
+					Self {
+						call_type: SolanaTransactionType::Transfer,
+						transaction: SolTransaction::new_unsigned(SolMessage::new_with_blockhash(
+							&transfer_instruction_set,
+							Some(&agg_key.into()),
+							&durable_nonce.into(),
+						)),
+						_phantom: Default::default(),
+					},
+					vec![egress_id],
+				))
 			})
 			.collect::<Result<Vec<_>, SolanaTransactionBuildingError>>()
-=======
-				},
-				vec![egress_id],
-			)
-		})
-		.collect::<Vec<_>>())
->>>>>>> d0c3315d
 	}
 
 	pub fn rotate_agg_key(new_agg_key: SolAddress) -> Result<Self, SolanaTransactionBuildingError> {
