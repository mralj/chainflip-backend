--- conflicted
+++ resolved
@@ -4,27 +4,22 @@
 //! Instructions and Instruction sets with some level of abstraction.
 //! This avoids the need to deal with low level Solana core types.
 
-<<<<<<< HEAD
-use cf_primitives::chains::Solana;
-use sol_prim::{consts::SOL_USDC_DECIMAL, DerivedAta};
-=======
 use crate::sol::{
 	sol_tx_core::address_derivation::{derive_associated_token_account, derive_fetch_account},
 	Solana,
 };
 use codec::Encode;
 use core::str::FromStr;
-use sol_prim::DerivedAta;
->>>>>>> a418c9b7
+use sol_prim::{
+	consts::{SOL_USDC_DECIMAL, SYSTEM_PROGRAM_ID, SYS_VAR_INSTRUCTIONS, TOKEN_PROGRAM_ID},
+	DerivedAta,
+};
+
 use sp_std::{vec, vec::Vec};
 
 use crate::{
 	sol::{
 		api::SolanaTransactionBuildingError,
-<<<<<<< HEAD
-=======
-		consts::{SOL_USDC_DECIMAL, SYSTEM_PROGRAM_ID, SYS_VAR_INSTRUCTIONS, TOKEN_PROGRAM_ID},
->>>>>>> a418c9b7
 		sol_tx_core::{
 			compute_budget::ComputeBudgetInstruction,
 			program_instructions::{InstructionExt, SystemProgramInstruction, VaultProgram},
@@ -342,15 +337,10 @@
 #[cfg(test)]
 mod test {
 	use cf_primitives::ChannelId;
-	use sol_prim::consts::{SYSTEM_PROGRAM_ID, SYS_VAR_INSTRUCTIONS};
 
 	use super::*;
 	use crate::{
 		sol::{
-<<<<<<< HEAD
-=======
-			consts::MAX_TRANSACTION_LENGTH,
->>>>>>> a418c9b7
 			sol_tx_core::{
 				address_derivation::derive_deposit_address, signer::Signer, sol_test_values::*,
 			},
@@ -358,11 +348,8 @@
 		},
 		TransferAssetParams,
 	};
-<<<<<<< HEAD
 	use core::str::FromStr;
-	use sol_prim::consts::{MAX_TRANSACTION_LENGTH, TOKEN_PROGRAM_ID};
-=======
->>>>>>> a418c9b7
+	use sol_prim::consts::MAX_TRANSACTION_LENGTH;
 
 	fn get_decomposed_fetch_params(
 		channel_id: Option<ChannelId>,
@@ -410,21 +397,6 @@
 		SolAddress::from_str(TOKEN_VAULT_PDA_ACCOUNT).unwrap()
 	}
 
-<<<<<<< HEAD
-	fn upgrade_manager_program_data_account() -> SolAddress {
-		SolAddress::from_str(UPGRADE_MANAGER_PROGRAM_DATA_ACCOUNT).unwrap()
-	}
-
-	fn system_program_id() -> SolAddress {
-		SolAddress::from_str(SYSTEM_PROGRAM_ID).unwrap()
-	}
-
-	fn sys_var_instructions() -> SolAddress {
-		SolAddress::from_str(SYS_VAR_INSTRUCTIONS).unwrap()
-	}
-
-=======
->>>>>>> a418c9b7
 	fn compute_price() -> SolAmount {
 		COMPUTE_UNIT_PRICE
 	}
