--- conflicted
+++ resolved
@@ -7,19 +7,8 @@
 use sp_std::collections::btree_map::BTreeMap;
 
 use codec::Encode;
-<<<<<<< HEAD
-use sol_prim::DerivedAta;
-use sp_std::{str::FromStr, vec, vec::Vec};
-
-use crate::{
-	sol::{
-		api::{
-			get_token_decimals, SolanaEnvironment, SolanaTransactionBuildingError, TokenEnvironment,
-		},
-		consts::{SYSTEM_PROGRAM_ID, SYS_VAR_INSTRUCTIONS, TOKEN_PROGRAM_ID},
-=======
 use sol_prim::{
-	consts::{SOL_USDC_DECIMAL, SYSTEM_PROGRAM_ID, SYS_VAR_INSTRUCTIONS, TOKEN_PROGRAM_ID},
+	consts::{SYSTEM_PROGRAM_ID, SYS_VAR_INSTRUCTIONS, TOKEN_PROGRAM_ID},
 	DerivedAta,
 };
 
@@ -28,7 +17,6 @@
 use crate::{
 	sol::{
 		api::SolanaTransactionBuildingError,
->>>>>>> 63254a71
 		sol_tx_core::{
 			address_derivation::{derive_associated_token_account, derive_fetch_account},
 			compute_budget::ComputeBudgetInstruction,
@@ -40,6 +28,8 @@
 	},
 	FetchAssetParams, ForeignChainAddress,
 };
+
+use super::api::{get_token_decimals, SolanaEnvironment, TokenEnvironment};
 
 /// Internal enum type that contains SolAsset with derived ATA
 pub struct AssetWithDerivedAddress {
@@ -364,12 +354,8 @@
 	use super::*;
 	use crate::{
 		sol::{
-<<<<<<< HEAD
 			api::{AllNonceAccounts, ComputePrice, NonceAccount, SolanaEnvAccountLookupKey},
-			consts::MAX_TRANSACTION_LENGTH,
-=======
 			signing_key::SolSigningKey,
->>>>>>> 63254a71
 			sol_tx_core::{
 				address_derivation::derive_deposit_address, signer::Signer, sol_test_values::*,
 			},
@@ -377,7 +363,7 @@
 		},
 		ChainEnvironment, TransferAssetParams,
 	};
-	use sol_prim::consts::MAX_TRANSACTION_LENGTH;
+	use sol_prim::consts::{MAX_TRANSACTION_LENGTH, SOL_USDC_DECIMAL};
 
 	pub struct MockSolEnv;
 	impl SolanaEnvironment for MockSolEnv {}
@@ -429,13 +415,8 @@
 				deposit_fetch_id: SolanaDepositFetchId { channel_id, address, bump },
 				asset,
 			},
-<<<<<<< HEAD
-			SolAddress::from_str(VAULT_PROGRAM).unwrap(),
+			token_mint_pubkey(),
 			&mut token_environments(),
-=======
-			token_mint_pubkey(),
-			VAULT_PROGRAM,
->>>>>>> 63254a71
 		)
 		.unwrap()
 	}
@@ -484,10 +465,9 @@
 		token_environments.insert(
 			SolAsset::SolUsdc,
 			TokenEnvironment {
-				token_mint_pubkey: SolAddress::from_str(MINT_PUB_KEY).unwrap(),
-				token_vault_ata: SolAddress::from_str(TOKEN_VAULT_ASSOCIATED_TOKEN_ACCOUNT)
-					.unwrap(),
-				token_vault_pda_account: SolAddress::from_str(TOKEN_VAULT_PDA_ACCOUNT).unwrap(),
+				token_mint_pubkey: MINT_PUB_KEY,
+				token_vault_ata: TOKEN_VAULT_ASSOCIATED_TOKEN_ACCOUNT,
+				token_vault_pda_account: TOKEN_VAULT_PDA_ACCOUNT,
 			},
 		);
 		token_environments
@@ -654,7 +634,7 @@
 			agg_key(),
 			nonce_account(),
 			compute_price(),
-			crate::sol::consts::SOL_USDC_DECIMAL,
+			SOL_USDC_DECIMAL,
 		);
 
 		// Serialized tx built in `create_transfer_token` test
@@ -738,7 +718,7 @@
 			agg_key(),
 			nonce_account(),
 			compute_price(),
-			crate::sol::consts::SOL_USDC_DECIMAL,
+			SOL_USDC_DECIMAL,
 		);
 
 		// Serialized tx built in `create_ccm_token_transfer` test
