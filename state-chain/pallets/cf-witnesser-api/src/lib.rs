#![cfg_attr(not(feature = "std"), no_std)]

//! Witness Api Pallet
//!
//! A collection of convenience extrinsics that delegate to other pallets via witness consensus.

pub use pallet::*;

#[cfg(test)]
mod mock;

#[cfg(test)]
mod tests;

#[frame_support::pallet]
pub mod pallet {
	use cf_traits::Witnesser;
	use frame_support::{dispatch::DispatchResultWithPostInfo, pallet_prelude::*};
	use frame_system::pallet_prelude::*;
	use pallet_cf_staking::{
		AggKeySignature, Call as StakingCall, Config as StakingConfig, EthTransactionHash,
		EthereumAddress, FlipBalance,
	};
	use pallet_cf_vaults::rotation::{CeremonyId, KeygenResponse, VaultRotationResponse};
	use pallet_cf_vaults::{
		rotation::SchnorrSignature, Call as VaultsCall, Config as VaultsConfig,
		ThresholdSignatureResponse,
	};
	use sp_core::U256;

	type AccountId<T> = <T as frame_system::Config>::AccountId;

	#[pallet::config]
	pub trait Config: frame_system::Config + StakingConfig + VaultsConfig {
		/// Standard Call type. We need this so we can use it as a constraint in `Witnesser`.
		type Call: IsType<<Self as frame_system::Config>::Call>
			+ From<StakingCall<Self>>
			+ From<VaultsCall<Self>>;

		/// An implementation of the witnesser, allows us to define our witness_* helper extrinsics.
		type Witnesser: Witnesser<Call = <Self as Config>::Call, AccountId = AccountId<Self>>;
	}

	#[pallet::pallet]
	pub struct Pallet<T>(_);

	#[pallet::hooks]
	impl<T: Config> Hooks<BlockNumberFor<T>> for Pallet<T> {}

	#[pallet::call]
	impl<T: Config> Pallet<T> {
		//*** Staking pallet witness calls ***//

		/// Witness that the claim signature generated by the CFE was posted.
		///
		/// This is a convenience extrinsic that simply delegates to the configured witnesser.
		#[pallet::weight(10_000)]
		pub fn witness_post_claim_signature(
			origin: OriginFor<T>,
			account_id: AccountId<T>,
			msg_hash: U256,
			signature: AggKeySignature,
		) -> DispatchResultWithPostInfo {
			let who = ensure_signed(origin)?;
			let call = StakingCall::post_claim_signature(account_id, msg_hash, signature);
			T::Witnesser::witness(who, call.into())?;
			Ok(().into())
		}

		/// Witness that a `Staked` event was emitted by the `StakeManager` smart contract.
		///
		/// This is a convenience extrinsic that simply delegates to the configured witnesser.
		#[pallet::weight(10_000)]
		pub fn witness_staked(
			origin: OriginFor<T>,
			staker_account_id: AccountId<T>,
			amount: FlipBalance<T>,
			withdrawal_address: Option<EthereumAddress>,
			tx_hash: EthTransactionHash,
		) -> DispatchResultWithPostInfo {
			let who = ensure_signed(origin)?;
			let call = StakingCall::staked(staker_account_id, amount, withdrawal_address, tx_hash);
			T::Witnesser::witness(who, call.into())
		}

		/// Witness that a `Claimed` event was emitted by the `StakeManager` smart contract.
		///
		/// This is a convenience extrinsic that simply delegates to the configured witnesser.
		#[pallet::weight(10_000)]
		pub fn witness_claimed(
			origin: OriginFor<T>,
			account_id: AccountId<T>,
			claimed_amount: FlipBalance<T>,
			tx_hash: EthTransactionHash,
		) -> DispatchResultWithPostInfo {
			let who = ensure_signed(origin)?;
			let call = StakingCall::claimed(account_id, claimed_amount, tx_hash);
			T::Witnesser::witness(who, call.into())
		}

		/// Witness that a key generation response from 2/3 of our old validators
		///
		/// This is a convenience extrinsic that simply delegates to the configured witnesser.
		#[pallet::weight(10_000)]
		pub fn witness_keygen_response(
			origin: OriginFor<T>,
			ceremony_id: CeremonyId,
			response: KeygenResponse<T::ValidatorId, T::PublicKey>,
		) -> DispatchResultWithPostInfo {
			let who = ensure_signed(origin)?;
			let call = VaultsCall::keygen_response(ceremony_id, response);
			T::Witnesser::witness(who, call.into())
		}

		/// Witness that a vault rotation response from 2/3 of our old validators
		///
		/// This is a convenience extrinsic that simply delegates to the configured witnesser.
		#[pallet::weight(10_000)]
		pub fn witness_vault_rotation_response(
			origin: OriginFor<T>,
<<<<<<< HEAD
			ceremony_id: CeremonyId,
			response: VaultRotationResponse<T::PublicKey, T::Transaction>,
=======
			request_id: RequestIndex,
			response: VaultRotationResponse<T::TransactionHash>,
>>>>>>> 849dd23d
		) -> DispatchResultWithPostInfo {
			let who = ensure_signed(origin)?;
			let call = VaultsCall::vault_rotation_response(ceremony_id, response);
			T::Witnesser::witness(who, call.into())
		}

		#[pallet::weight(10_000)]
		pub fn witness_threshold_signature_response(
			origin: OriginFor<T>,
			ceremony_id: CeremonyId,
			response: ThresholdSignatureResponse<T::ValidatorId, SchnorrSignature>,
		) -> DispatchResultWithPostInfo {
			let who = ensure_signed(origin)?;
			let call = VaultsCall::threshold_signature_response(ceremony_id, response);
			T::Witnesser::witness(who, call.into())
		}
	}
}<|MERGE_RESOLUTION|>--- conflicted
+++ resolved
@@ -118,13 +118,8 @@
 		#[pallet::weight(10_000)]
 		pub fn witness_vault_rotation_response(
 			origin: OriginFor<T>,
-<<<<<<< HEAD
 			ceremony_id: CeremonyId,
-			response: VaultRotationResponse<T::PublicKey, T::Transaction>,
-=======
-			request_id: RequestIndex,
 			response: VaultRotationResponse<T::TransactionHash>,
->>>>>>> 849dd23d
 		) -> DispatchResultWithPostInfo {
 			let who = ensure_signed(origin)?;
 			let call = VaultsCall::vault_rotation_response(ceremony_id, response);
