use crate::{
	self as pallet_cf_pools, mock::*, utilities, AskBidMap, AssetAmounts, AssetPair,
	CollectedNetworkFee, Error, Event, FlipBuyInterval, FlipToBurn, LimitOrder, PoolInfo,
	PoolOrders, PoolPairsMap, Pools, RangeOrder, RangeOrderSize, ScheduledLimitOrderUpdates,
	STABLE_ASSET,
};
use cf_amm::common::{price_at_tick, tick_at_price, Side, Tick, PRICE_FRACTIONAL_BITS};
use cf_primitives::{chains::assets::any::Asset, AssetAmount, SwapOutput};
use cf_test_utilities::{assert_events_match, assert_has_event, last_event};
use cf_traits::AssetConverter;
use frame_support::{assert_err, assert_noop, assert_ok, traits::Hooks};
use frame_system::pallet_prelude::BlockNumberFor;
use sp_core::U256;
use sp_runtime::Permill;

#[test]
fn can_create_new_trading_pool() {
	new_test_ext().execute_with(|| {
		let unstable_asset = Asset::Eth;
		let default_price = price_at_tick(0).unwrap();

		// While the pool does not exist, no info can be obtained.
		assert!(Pools::<Test>::get(AssetPair::new(unstable_asset, STABLE_ASSET).unwrap()).is_none());

		// Fee must be appropriate
		assert_noop!(
			LiquidityPools::new_pool(
				RuntimeOrigin::root(),
				unstable_asset,
				STABLE_ASSET,
				1_000_000u32,
				default_price,
			),
			Error::<Test>::InvalidFeeAmount,
		);

		// Create a new pool.
		assert_ok!(LiquidityPools::new_pool(
			RuntimeOrigin::root(),
			unstable_asset,
			STABLE_ASSET,
			500_000u32,
			default_price,
		));
		System::assert_last_event(RuntimeEvent::LiquidityPools(Event::<Test>::NewPoolCreated {
			base_asset: unstable_asset,
			quote_asset: STABLE_ASSET,
			fee_hundredth_pips: 500_000u32,
			initial_price: default_price,
		}));

		// Cannot create duplicate pool
		assert_noop!(
			LiquidityPools::new_pool(
				RuntimeOrigin::root(),
				unstable_asset,
				STABLE_ASSET,
				0u32,
				default_price
			),
			Error::<Test>::PoolAlreadyExists
		);
	});
}

#[test]
fn test_buy_back_flip_no_funds_available() {
	new_test_ext().execute_with(|| {
		let unstable_asset = Asset::Eth;
		let default_price = price_at_tick(0).unwrap();

		// Create a new pool.
		assert_ok!(LiquidityPools::new_pool(
			RuntimeOrigin::root(),
			unstable_asset,
			STABLE_ASSET,
			500_000u32,
			default_price,
		));

		FlipBuyInterval::<Test>::set(5);
		CollectedNetworkFee::<Test>::set(30);
		LiquidityPools::on_initialize(8);
		assert_eq!(FlipToBurn::<Test>::get(), 0);
	});
}

#[test]
fn test_buy_back_flip_2() {
	new_test_ext().execute_with(|| {
		const POSITION: core::ops::Range<Tick> = -100_000..100_000;
		const FLIP: Asset = Asset::Flip;

		// Create a new pool.
		assert_ok!(LiquidityPools::new_pool(
			RuntimeOrigin::root(),
			FLIP,
			STABLE_ASSET,
			Default::default(),
			price_at_tick(0).unwrap(),
		));
		assert_ok!(LiquidityPools::set_range_order(
			RuntimeOrigin::signed(ALICE),
			FLIP,
			STABLE_ASSET,
			0,
			Some(POSITION),
			RangeOrderSize::AssetAmounts {
				maximum: AssetAmounts { base: 1_000_000, quote: 1_000_000 },
				minimum: AssetAmounts { base: 900_000, quote: 900_000 },
			}
		));
		assert_events_match!(
			Test,
			RuntimeEvent::LiquidityPools(
				Event::RangeOrderUpdated {
					..
				},
			) => ()
		);
		assert_ok!(LiquidityPools::set_range_order(
			RuntimeOrigin::signed(ALICE),
			FLIP,
			STABLE_ASSET,
			0,
			Some(POSITION),
			RangeOrderSize::Liquidity { liquidity: 0 }
		));
	});
}

#[test]
fn test_sweeping() {
	new_test_ext().execute_with(|| {
		const TICK: Tick = 0;
		const ETH: Asset = Asset::Eth;
		const POSITION_0_SIZE: AssetAmount = 100_000;
		const POSITION_1_SIZE: AssetAmount = 90_000;
		const SWAP_AMOUNT: AssetAmount = 50_000;

		assert_ok!(LiquidityPools::new_pool(
			RuntimeOrigin::root(),
			ETH,
			STABLE_ASSET,
			Default::default(),
			price_at_tick(0).unwrap(),
		));

		assert_ok!(LiquidityPools::set_limit_order(
			RuntimeOrigin::signed(ALICE),
			ETH,
			STABLE_ASSET,
			Side::Buy,
			0,
			Some(TICK),
			POSITION_0_SIZE,
		));

		assert_eq!(AliceCollectedEth::get(), 0);
		assert_eq!(AliceCollectedUsdc::get(), 0);
		assert_eq!(AliceDebitedEth::get(), 0);
		assert_eq!(AliceDebitedUsdc::get(), POSITION_0_SIZE);

		LiquidityPools::swap_with_network_fee(ETH, STABLE_ASSET, SWAP_AMOUNT).unwrap();

		assert_eq!(AliceCollectedEth::get(), 0);
		assert_eq!(AliceCollectedUsdc::get(), 0);
		assert_eq!(AliceDebitedEth::get(), 0);
		assert_eq!(AliceDebitedUsdc::get(), POSITION_0_SIZE);

		assert_ok!(LiquidityPools::set_limit_order(
			RuntimeOrigin::signed(ALICE),
			ETH,
			STABLE_ASSET,
			Side::Sell,
			1,
			Some(TICK),
			POSITION_1_SIZE,
		));

		assert_eq!(AliceCollectedEth::get(), SWAP_AMOUNT);
		assert_eq!(AliceCollectedUsdc::get(), 0);
		assert_eq!(AliceDebitedEth::get(), POSITION_1_SIZE);
		assert_eq!(AliceDebitedUsdc::get(), POSITION_0_SIZE);
	});
}

#[test]
fn test_buy_back_flip() {
	new_test_ext().execute_with(|| {
		const INTERVAL: BlockNumberFor<Test> = 5;
		const FLIP_PRICE_IN_USDC: u128 = 10;
		const FLIP: Asset = Asset::Flip;

		// Create a new pool.
		assert_ok!(LiquidityPools::new_pool(
			RuntimeOrigin::root(),
			FLIP,
			STABLE_ASSET,
			Default::default(),
			price_at_tick(0).unwrap(),
		));
		for side in [Side::Buy, Side::Sell] {
			assert_ok!(LiquidityPools::set_limit_order(
				RuntimeOrigin::signed(ALICE),
				FLIP,
				STABLE_ASSET,
				side,
				0,
				Some(
					tick_at_price(U256::from(FLIP_PRICE_IN_USDC) << PRICE_FRACTIONAL_BITS).unwrap()
				),
				1_000_000_000,
			));
		}

		// Swapping should cause the network fee to be collected.
		// Do two swaps of equivalent value.
		const USDC_SWAP_VALUE: u128 = 100_000;
		const FLIP_SWAP_VALUE: u128 = USDC_SWAP_VALUE / FLIP_PRICE_IN_USDC;
		LiquidityPools::swap_with_network_fee(FLIP, STABLE_ASSET, FLIP_SWAP_VALUE).unwrap();
		LiquidityPools::swap_with_network_fee(STABLE_ASSET, FLIP, USDC_SWAP_VALUE).unwrap();

		// 2 swaps of 100_000 USDC, 0.2% fee
		const EXPECTED_COLLECTED_FEES: AssetAmount = 400;
		assert_eq!(CollectedNetworkFee::<Test>::get(), EXPECTED_COLLECTED_FEES);

		// The default buy interval is zero, and this means we don't buy back.
		assert_eq!(FlipBuyInterval::<Test>::get(), 0);
		LiquidityPools::on_initialize(1);
		assert_eq!(FlipToBurn::<Test>::get(), 0);

		// A non-zero buy interval
		FlipBuyInterval::<Test>::set(INTERVAL);

		// Nothing is bought if we're not at the interval.
		LiquidityPools::on_initialize(INTERVAL * 3 - 1);
		assert_eq!(0, FlipToBurn::<Test>::get());
		assert_eq!(EXPECTED_COLLECTED_FEES, CollectedNetworkFee::<Test>::get());

		// If we're at an interval, we should buy flip.
		LiquidityPools::on_initialize(INTERVAL * 3);
		assert_eq!(0, CollectedNetworkFee::<Test>::get());
		assert!(
			FlipToBurn::<Test>::get().abs_diff(EXPECTED_COLLECTED_FEES / FLIP_PRICE_IN_USDC) <= 1
		);
	});
}

#[test]
fn test_network_fee_calculation() {
	new_test_ext().execute_with(|| {
		// Show we can never overflow and panic
		utilities::calculate_network_fee(Permill::from_percent(100), AssetAmount::MAX);
		// 200 bps (2%) of 100 = 2
		assert_eq!(utilities::calculate_network_fee(Permill::from_percent(2u32), 100), (98, 2));
		// 2220 bps = 22 % of 199 = 43,78
		assert_eq!(
			utilities::calculate_network_fee(Permill::from_rational(2220u32, 10000u32), 199),
			(155, 44)
		);
		// 2220 bps = 22 % of 234 = 51,26
		assert_eq!(
			utilities::calculate_network_fee(Permill::from_rational(2220u32, 10000u32), 233),
			(181, 52)
		);
		// 10 bps = 0,1% of 3000 = 3
		assert_eq!(
			utilities::calculate_network_fee(Permill::from_rational(1u32, 1000u32), 3000),
			(2997, 3)
		);
	});
}

#[test]
fn can_update_pool_liquidity_fee_and_collect_for_limit_order() {
	new_test_ext().execute_with(|| {
		let old_fee = 400_000u32;
		let new_fee = 100_000u32;
		// Create a new pool.
		assert_ok!(LiquidityPools::new_pool(
			RuntimeOrigin::root(),
			Asset::Eth,
			STABLE_ASSET,
			old_fee,
			price_at_tick(0).unwrap(),
		));
		assert_eq!(
			LiquidityPools::pool_info(Asset::Eth, STABLE_ASSET),
			Ok(PoolInfo {
				limit_order_fee_hundredth_pips: old_fee,
				range_order_fee_hundredth_pips: old_fee,
				range_order_total_fees_earned: Default::default(),
				limit_order_total_fees_earned: Default::default(),
				range_total_swap_inputs: Default::default(),
				limit_total_swap_inputs: Default::default(),
			})
		);

		// Setup liquidity for the pool with 2 LPer
		assert_ok!(LiquidityPools::set_limit_order(
			RuntimeOrigin::signed(ALICE),
			Asset::Eth,
			STABLE_ASSET,
			Side::Sell,
			0,
			Some(0),
			5_000,
		));
		assert_ok!(LiquidityPools::set_limit_order(
			RuntimeOrigin::signed(ALICE),
			Asset::Eth,
			STABLE_ASSET,
			Side::Buy,
			1,
			Some(0),
			1_000,
		));
		assert_ok!(LiquidityPools::set_limit_order(
			RuntimeOrigin::signed(BOB),
			Asset::Eth,
			STABLE_ASSET,
			Side::Sell,
			0,
			Some(0),
			10_000,
		));
		assert_ok!(LiquidityPools::set_limit_order(
			RuntimeOrigin::signed(BOB),
			Asset::Eth,
			STABLE_ASSET,
			Side::Buy,
			1,
			Some(0),
			10_000,
		));
		assert_eq!(
			LiquidityPools::pool_orders(Asset::Eth, STABLE_ASSET, Some(ALICE)),
			Ok(PoolOrders {
				limit_orders: AskBidMap {
					asks: vec![LimitOrder {
						lp: ALICE,
						id: 0.into(),
						tick: 0,
						sell_amount: 5000u128.into(),
						fees_earned: 0.into(),
						original_sell_amount: 5000u128.into()
					}],
					bids: vec![LimitOrder {
						lp: ALICE,
						id: 1.into(),
						tick: 0,
						sell_amount: 1000.into(),
						fees_earned: 0.into(),
						original_sell_amount: 1000u128.into()
					}]
				},
				range_orders: vec![]
			})
		);
		assert_eq!(
			LiquidityPools::pool_orders(Asset::Eth, STABLE_ASSET, Some(BOB)),
			Ok(PoolOrders {
				limit_orders: AskBidMap {
					asks: vec![LimitOrder {
						lp: BOB,
						id: 0.into(),
						tick: 0,
						sell_amount: 10000u128.into(),
						fees_earned: 0.into(),
						original_sell_amount: 10000u128.into()
					}],
					bids: vec![LimitOrder {
						lp: BOB,
						id: 1.into(),
						tick: 0,
						sell_amount: 10000.into(),
						fees_earned: 0.into(),
						original_sell_amount: 10000u128.into()
					}]
				},
				range_orders: vec![]
			})
		);

		// Do some swaps to collect fees.
		assert_eq!(
			LiquidityPools::swap_with_network_fee(STABLE_ASSET, Asset::Eth, 10_000).unwrap(),
			SwapOutput { intermediary: None, output: 5_987u128 }
		);
		assert_eq!(
			LiquidityPools::swap_with_network_fee(Asset::Eth, STABLE_ASSET, 10_000).unwrap(),
			SwapOutput { intermediary: None, output: 5_987u128 }
		);

		// Updates the fees to the new value and collect any fees on current positions.
		assert_ok!(LiquidityPools::set_pool_fees(
			RuntimeOrigin::root(),
			Asset::Eth,
			STABLE_ASSET,
			new_fee
		));

		// All Lpers' fees and bought amount are Collected and accredited.
		// Fee and swaps are calculated proportional to the liquidity amount.
		assert_eq!(AliceCollectedEth::get(), 908u128);
		assert_eq!(AliceCollectedUsdc::get(), 3_325u128);
		assert_eq!(BobCollectedEth::get(), 9090u128);
		assert_eq!(BobCollectedUsdc::get(), 6_651u128);

		// New pool fee is set and event emitted.
		assert_eq!(
			LiquidityPools::pool_info(Asset::Eth, STABLE_ASSET),
			Ok(PoolInfo {
				limit_order_fee_hundredth_pips: new_fee,
				range_order_fee_hundredth_pips: new_fee,
				range_order_total_fees_earned: Default::default(),
				limit_order_total_fees_earned: PoolPairsMap {
					base: U256::from(4000),
					quote: U256::from(3992)
				},
				range_total_swap_inputs: Default::default(),
				limit_total_swap_inputs: PoolPairsMap {
					base: U256::from(6000),
					quote: U256::from(5988)
				},
			})
		);

		System::assert_has_event(RuntimeEvent::LiquidityPools(Event::<Test>::PoolFeeSet {
			base_asset: Asset::Eth,
			quote_asset: STABLE_ASSET,
			fee_hundredth_pips: new_fee,
		}));

		// Collected fees and bought amount are reset and position updated.
		// Alice's remaining liquidity = 5_000 - 2_000
		// Bob's remaining liquidity = 10_000 - 4_000
		assert_eq!(
			LiquidityPools::pool_orders(Asset::Eth, STABLE_ASSET, Some(ALICE)),
			Ok(PoolOrders {
				limit_orders: AskBidMap {
					asks: vec![LimitOrder {
						lp: ALICE,
						id: 0.into(),
						tick: 0,
						sell_amount: 3004.into(),
						fees_earned: 1330.into(),
						original_sell_amount: 5000.into()
					}],
					bids: vec![LimitOrder {
						lp: ALICE,
						id: 1.into(),
						tick: 0,
						sell_amount: 454.into(),
						fees_earned: 363.into(),
						original_sell_amount: 1000.into()
					}]
				},
				range_orders: vec![]
			})
		);
		assert_eq!(
			LiquidityPools::pool_orders(Asset::Eth, STABLE_ASSET, Some(BOB)),
			Ok(PoolOrders {
				limit_orders: AskBidMap {
					asks: vec![LimitOrder {
						lp: BOB,
						id: 0.into(),
						tick: 0,
						sell_amount: 6_008u128.into(),
						fees_earned: 2660.into(),
						original_sell_amount: 10000.into()
					}],
					bids: vec![LimitOrder {
						lp: BOB,
						id: 1.into(),
						tick: 0,
						sell_amount: 4_545.into(),
						fees_earned: 3636.into(),
						original_sell_amount: 10000u128.into()
					}]
				},
				range_orders: vec![]
			})
		);

		// Setting the pool fees will collect nothing, since all positions are reset/refreshed.
		AliceCollectedEth::set(0u128);
		AliceCollectedUsdc::set(0u128);
		BobCollectedEth::set(0u128);
		BobCollectedUsdc::set(0u128);
		assert_ok!(LiquidityPools::set_pool_fees(
			RuntimeOrigin::root(),
			Asset::Eth,
			STABLE_ASSET,
			new_fee
		));

		// No fees are collected.
		assert_eq!(AliceCollectedEth::get(), 0u128);
		assert_eq!(AliceCollectedUsdc::get(), 0u128);
		assert_eq!(BobCollectedEth::get(), 0u128);
		assert_eq!(BobCollectedUsdc::get(), 0u128);
	});
}

#[test]
fn pallet_limit_order_is_in_sync_with_pool() {
	new_test_ext().execute_with(|| {
		let fee = 500_000u32;
		let tick = 100;
		let asset_pair = AssetPair::new(Asset::Eth, STABLE_ASSET).unwrap();

		// Create a new pool.
		assert_ok!(LiquidityPools::new_pool(
			RuntimeOrigin::root(),
			Asset::Eth,
			STABLE_ASSET,
			fee,
			price_at_tick(0).unwrap(),
		));

		// Setup liquidity for the pool with 2 LPer
		assert_ok!(LiquidityPools::set_limit_order(
			RuntimeOrigin::signed(ALICE),
			Asset::Eth,
			STABLE_ASSET,
			Side::Sell,
			0,
			Some(0),
			100,
		));
		assert_ok!(LiquidityPools::set_limit_order(
			RuntimeOrigin::signed(BOB),
			Asset::Eth,
			STABLE_ASSET,
			Side::Sell,
			0,
			Some(tick),
			100_000,
		));
		assert_ok!(LiquidityPools::set_limit_order(
			RuntimeOrigin::signed(BOB),
			Asset::Eth,
			STABLE_ASSET,
			Side::Buy,
			1,
			Some(tick),
			10_000,
		));
		assert_eq!(
			LiquidityPools::pool_orders(Asset::Eth, STABLE_ASSET, Some(ALICE)),
			Ok(PoolOrders {
				limit_orders: AskBidMap {
					asks: vec![LimitOrder {
						lp: ALICE,
						id: 0.into(),
						tick: 0,
						sell_amount: 100.into(),
						fees_earned: 0.into(),
						original_sell_amount: 100.into()
					}],
					bids: vec![]
				},
				range_orders: vec![]
			})
		);

		let pallet_limit_orders = Pools::<Test>::get(asset_pair).unwrap().limit_orders_cache;
		assert_eq!(pallet_limit_orders.base[&ALICE][&0], 0);
		assert_eq!(pallet_limit_orders.base[&BOB][&0], tick);
		assert_eq!(pallet_limit_orders.quote[&BOB][&1], tick);

		// Do some swaps to collect fees.
		assert_eq!(
			LiquidityPools::swap_with_network_fee(STABLE_ASSET, Asset::Eth, 202_200).unwrap(),
			SwapOutput { intermediary: None, output: 99_894u128 }
		);
		assert_eq!(
			LiquidityPools::swap_with_network_fee(Asset::Eth, STABLE_ASSET, 18_000).unwrap(),
			SwapOutput { intermediary: None, output: 9_071 }
		);

		// Updates the fees to the new value and collect any fees on current positions.
		assert_ok!(LiquidityPools::set_pool_fees(
			RuntimeOrigin::root(),
			Asset::Eth,
			STABLE_ASSET,
			0u32
		));

		// 100 swapped + 100 fee. The position is fully consumed.
		assert_eq!(AliceCollectedUsdc::get(), 200u128);
		assert_eq!(AliceDebitedEth::get(), 100u128);
		let pallet_limit_orders = Pools::<Test>::get(asset_pair).unwrap().limit_orders_cache;
		assert_eq!(pallet_limit_orders.base.get(&ALICE), None);
		assert_eq!(pallet_limit_orders.base.get(&BOB).unwrap().get(&0), Some(&100));

		assert_has_event::<Test>(RuntimeEvent::LiquidityPools(Event::<Test>::LimitOrderUpdated {
			lp: ALICE,
			base_asset: Asset::Eth,
			quote_asset: STABLE_ASSET,
			side: Side::Sell,
			id: 0,
			tick: 0,
			sell_amount_change: None,
			sell_amount_total: 0,
			collected_fees: 100,
			bought_amount: 100,
		}));
		assert_has_event::<Test>(RuntimeEvent::LiquidityPools(Event::<Test>::LimitOrderUpdated {
			lp: BOB,
			base_asset: Asset::Eth,
			quote_asset: STABLE_ASSET,
			side: Side::Sell,
			id: 0,
			tick: 100,
			sell_amount_change: None,
			sell_amount_total: 205,
			collected_fees: 100796,
			bought_amount: 100796,
		}));
		assert_has_event::<Test>(RuntimeEvent::LiquidityPools(Event::<Test>::LimitOrderUpdated {
			lp: BOB,
			base_asset: Asset::Eth,
			quote_asset: STABLE_ASSET,
			side: Side::Buy,
			id: 1,
			tick: 100,
			sell_amount_change: None,
			sell_amount_total: 910,
			collected_fees: 8998,
			bought_amount: 8998,
		}));
	});
}

#[test]
fn update_pool_liquidity_fee_collects_fees_for_range_order() {
	new_test_ext().execute_with(|| {
		let range = -100..100;
		let old_fee = 400_000u32;
		let new_fee = 100_000u32;
		// Create a new pool.
		assert_ok!(LiquidityPools::new_pool(
			RuntimeOrigin::root(),
			Asset::Eth,
			STABLE_ASSET,
			old_fee,
			price_at_tick(0).unwrap(),
		));
		assert_eq!(
			LiquidityPools::pool_info(Asset::Eth, STABLE_ASSET),
			Ok(PoolInfo {
				limit_order_fee_hundredth_pips: old_fee,
				range_order_fee_hundredth_pips: old_fee,
				range_order_total_fees_earned: Default::default(),
				limit_order_total_fees_earned: Default::default(),
				range_total_swap_inputs: Default::default(),
				limit_total_swap_inputs: Default::default(),
			})
		);

		// Setup liquidity for the pool with 2 LPer with range orders
		assert_ok!(LiquidityPools::set_range_order(
			RuntimeOrigin::signed(ALICE),
			Asset::Eth,
			STABLE_ASSET,
			0,
			Some(range.clone()),
			RangeOrderSize::Liquidity { liquidity: 1_000_000 },
		));
		assert_ok!(LiquidityPools::set_range_order(
			RuntimeOrigin::signed(BOB),
			Asset::Eth,
			STABLE_ASSET,
			0,
			Some(range.clone()),
			RangeOrderSize::Liquidity { liquidity: 1_000_000 },
		));

		// Do some swaps to collect fees.
		assert_eq!(
			LiquidityPools::swap_with_network_fee(STABLE_ASSET, Asset::Eth, 5_000).unwrap(),
			SwapOutput { intermediary: None, output: 2_989u128 }
		);
		assert_eq!(
			LiquidityPools::swap_with_network_fee(Asset::Eth, STABLE_ASSET, 5_000).unwrap(),
			SwapOutput { intermediary: None, output: 2_998u128 }
		);

		// Updates the fees to the new value. No fee is collected for range orders.
		assert_ok!(LiquidityPools::set_pool_fees(
			RuntimeOrigin::root(),
			Asset::Eth,
			STABLE_ASSET,
			new_fee
		));
		assert_eq!(AliceCollectedEth::get(), 0u128);
		assert_eq!(AliceCollectedUsdc::get(), 0u128);
		assert_eq!(BobCollectedEth::get(), 0u128);
		assert_eq!(BobCollectedUsdc::get(), 0u128);

		assert_eq!(
			LiquidityPools::pool_orders(Asset::Eth, STABLE_ASSET, Some(ALICE)),
			Ok(PoolOrders {
				limit_orders: AskBidMap { asks: vec![], bids: vec![] },
				range_orders: vec![RangeOrder {
					lp: ALICE,
					id: 0.into(),
					range: range.clone(),
					liquidity: 1_000_000,
					fees_earned: PoolPairsMap { base: 999.into(), quote: 997.into() }
				}]
			})
		);
		assert_eq!(
			LiquidityPools::pool_orders(Asset::Eth, STABLE_ASSET, Some(BOB)),
			Ok(PoolOrders {
				limit_orders: AskBidMap { asks: vec![], bids: vec![] },
				range_orders: vec![RangeOrder {
					lp: BOB,
					id: 0.into(),
					range: range.clone(),
					liquidity: 1_000_000,
					fees_earned: PoolPairsMap { base: 999.into(), quote: 997.into() }
				}]
			})
		);

		// Cash out the liquidity will payout earned fee
		assert_ok!(LiquidityPools::set_range_order(
			RuntimeOrigin::signed(ALICE),
			Asset::Eth,
			STABLE_ASSET,
			0,
			Some(range.clone()),
			RangeOrderSize::Liquidity { liquidity: 0 },
		));
		assert_ok!(LiquidityPools::set_range_order(
			RuntimeOrigin::signed(BOB),
			Asset::Eth,
			STABLE_ASSET,
			0,
			Some(range.clone()),
			RangeOrderSize::Liquidity { liquidity: 0 },
		));

		// Earned liquidity pool fees are paid out.
		// Total of ~ 4_000 fee were paid, evenly split between Alice and Bob.
		assert_eq!(AliceCollectedEth::get(), 5_991u128);
		assert_eq!(AliceCollectedUsdc::get(), 5_979u128);
		assert_eq!(AliceDebitedEth::get(), 4_988u128);
		assert_eq!(AliceDebitedUsdc::get(), 4_988u128);

		assert_eq!(BobCollectedEth::get(), 5_991u128);
		assert_eq!(BobCollectedUsdc::get(), 5_979u128);
		assert_eq!(BobDebitedEth::get(), 4_988u128);
		assert_eq!(BobDebitedUsdc::get(), 4_988u128);
	});
}

#[test]
fn can_execute_scheduled_limit_order() {
	new_test_ext().execute_with(|| {
		let order_id = 0;
		assert_ok!(LiquidityPools::new_pool(
			RuntimeOrigin::root(),
			Asset::Flip,
			STABLE_ASSET,
			400_000u32,
			price_at_tick(0).unwrap(),
		));
		assert_ok!(LiquidityPools::schedule_limit_order_update(
			RuntimeOrigin::signed(ALICE),
			Box::new(pallet_cf_pools::Call::<Test>::set_limit_order {
				base_asset: Asset::Flip,
				quote_asset: STABLE_ASSET,
				side: Side::Buy,
				id: order_id,
				option_tick: Some(100),
				sell_amount: 55,
			}),
			6
		));
		assert_eq!(
			last_event::<Test>(),
			RuntimeEvent::LiquidityPools(crate::Event::LimitOrderSetOrUpdateScheduled {
				lp: ALICE,
				order_id,
				dispatch_at: 6,
			})
		);
		assert!(!ScheduledLimitOrderUpdates::<Test>::get(6).is_empty());
		LiquidityPools::on_initialize(6);
		assert!(
			ScheduledLimitOrderUpdates::<Test>::get(6).is_empty(),
			"Should be empty, but is {:?}",
			ScheduledLimitOrderUpdates::<Test>::get(6)
		);
		assert_eq!(
			last_event::<Test>(),
			RuntimeEvent::LiquidityPools(crate::Event::ScheduledLimitOrderUpdateDispatchSuccess {
				lp: ALICE,
				order_id,
			})
		);
	});
}

#[test]
fn schedule_rejects_unsupported_calls() {
	new_test_ext().execute_with(|| {
		assert_noop!(
			LiquidityPools::schedule_limit_order_update(
				RuntimeOrigin::signed(ALICE),
				Box::new(pallet_cf_pools::Call::<Test>::set_pool_fees {
					base_asset: Asset::Eth,
					quote_asset: STABLE_ASSET,
					fee_hundredth_pips: 0,
				}),
				6
			),
			Error::<Test>::UnsupportedCall
		);
	});
}

#[test]
fn cant_schedule_in_the_past() {
	new_test_ext().then_execute_at_block(10u32, |_| {
		assert_noop!(
			LiquidityPools::schedule_limit_order_update(
				RuntimeOrigin::signed(ALICE),
				Box::new(pallet_cf_pools::Call::<Test>::set_limit_order {
					base_asset: Asset::Flip,
					quote_asset: STABLE_ASSET,
					side: Side::Buy,
					id: 0,
					option_tick: Some(0),
					sell_amount: 55,
				}),
				9
			),
			Error::<Test>::LimitOrderUpdateExpired
		);
	});
}

#[test]
fn can_get_all_pool_orders() {
	new_test_ext().execute_with(|| {
		let range_1 = -100..100;
		let range_2 = -234..234;

		// Create a new pool.
		assert_ok!(LiquidityPools::new_pool(
			RuntimeOrigin::root(),
			Asset::Eth,
			STABLE_ASSET,
			Default::default(),
			price_at_tick(0).unwrap(),
		));

		// Setup liquidity for the pool with 2 LPer, each has limit and range orders.
		assert_ok!(LiquidityPools::set_range_order(
			RuntimeOrigin::signed(ALICE),
			Asset::Eth,
			STABLE_ASSET,
			0,
			Some(range_1.clone()),
			RangeOrderSize::Liquidity { liquidity: 100_000 },
		));
		assert_ok!(LiquidityPools::set_range_order(
			RuntimeOrigin::signed(ALICE),
			Asset::Eth,
			STABLE_ASSET,
			1,
			Some(range_2.clone()),
			RangeOrderSize::Liquidity { liquidity: 200_000 },
		));
		assert_ok!(LiquidityPools::set_range_order(
			RuntimeOrigin::signed(BOB),
			Asset::Eth,
			STABLE_ASSET,
			2,
			Some(range_1.clone()),
			RangeOrderSize::Liquidity { liquidity: 300_000 },
		));
		assert_ok!(LiquidityPools::set_range_order(
			RuntimeOrigin::signed(BOB),
			Asset::Eth,
			STABLE_ASSET,
			3,
			Some(range_2.clone()),
			RangeOrderSize::Liquidity { liquidity: 400_000 },
		));

		assert_ok!(LiquidityPools::set_limit_order(
			RuntimeOrigin::signed(ALICE),
			Asset::Eth,
			STABLE_ASSET,
			Side::Sell,
			4,
			Some(100),
			500_000,
		));
		assert_ok!(LiquidityPools::set_limit_order(
			RuntimeOrigin::signed(ALICE),
			Asset::Eth,
			STABLE_ASSET,
			Side::Sell,
			5,
			Some(1000),
			600_000,
		));
		assert_ok!(LiquidityPools::set_limit_order(
			RuntimeOrigin::signed(ALICE),
			Asset::Eth,
			STABLE_ASSET,
			Side::Sell,
			6,
			Some(100),
			700_000,
		));
		assert_ok!(LiquidityPools::set_limit_order(
			RuntimeOrigin::signed(ALICE),
			Asset::Eth,
			STABLE_ASSET,
			Side::Buy,
			7,
			Some(1000),
			800_000,
		));

		assert_eq!(
			LiquidityPools::pool_orders(Asset::Eth, STABLE_ASSET, None),
			Ok(PoolOrders::<Test> {
				limit_orders: AskBidMap {
					asks: vec![
						LimitOrder {
							lp: ALICE,
							id: 4.into(),
							tick: 100,
							sell_amount: 500_000.into(),
							fees_earned: 0.into(),
							original_sell_amount: 500_000.into(),
						},
						LimitOrder {
							lp: ALICE,
							id: 5.into(),
							tick: 1000,
							sell_amount: 600_000.into(),
							fees_earned: 0.into(),
							original_sell_amount: 600_000.into(),
						},
						LimitOrder {
							lp: ALICE,
							id: 6.into(),
							tick: 100,
							sell_amount: 700_000.into(),
							fees_earned: 0.into(),
							original_sell_amount: 700_000.into(),
						}
					],
					bids: vec![LimitOrder {
						lp: ALICE,
						id: 7.into(),
						tick: 1000,
						sell_amount: 800_000.into(),
						fees_earned: 0.into(),
						original_sell_amount: 800_000.into(),
					}]
				},
				range_orders: vec![
					RangeOrder {
						lp: ALICE,
						id: 0.into(),
						range: -100..100,
						liquidity: 100_000u128,
						fees_earned: Default::default(),
					},
					RangeOrder {
						lp: ALICE,
						id: 1.into(),
						range: -234..234,
						liquidity: 200_000u128,
						fees_earned: Default::default(),
					},
					RangeOrder {
						lp: BOB,
						id: 2.into(),
						range: -100..100,
						liquidity: 300_000u128,
						fees_earned: Default::default(),
					},
					RangeOrder {
						lp: BOB,
						id: 3.into(),
						range: -234..234,
						liquidity: 400_000u128,
						fees_earned: Default::default(),
					}
				]
			})
		);
	});
}

#[test]
fn asset_conversion() {
	new_test_ext().execute_with(|| {
		// Create pools
		for asset in [Asset::Eth, Asset::Flip] {
			assert_ok!(LiquidityPools::new_pool(
				RuntimeOrigin::root(),
				asset,
				STABLE_ASSET,
				Default::default(),
				price_at_tick(0).unwrap(),
			));
			assert_ok!(LiquidityPools::set_range_order(
				RuntimeOrigin::signed(ALICE),
				asset,
				STABLE_ASSET,
				0,
				Some(-100..100),
				RangeOrderSize::Liquidity { liquidity: 100_000_000_000_000_000 },
			));
		}

		const AVAILABLE: AssetAmount = 1_000_000;
		const DESIRED: AssetAmount = 10_000;
		// No available funds -> no conversion.
		assert!(LiquidityPools::convert_asset_to_approximate_output(
			Asset::Flip,
			0u128,
			Asset::Eth,
			DESIRED,
		)
		.is_none());

		// Desired output is zero -> trivially ok.
		assert_eq!(
			LiquidityPools::convert_asset_to_approximate_output(
				Asset::Flip,
				AVAILABLE,
				Asset::Eth,
				0u128,
			),
			Some((AVAILABLE, 0))
		);

		// Desired output is available -> assets converted.
		assert!(matches!(
			LiquidityPools::convert_asset_to_approximate_output(
				Asset::Flip,
				AVAILABLE,
				Asset::Eth,
				DESIRED,
			),
			Some((remaining, converted)) if converted > 0 && remaining + converted <= AVAILABLE
		),);
		cf_test_utilities::assert_event_sequence!(
			Test,
			RuntimeEvent::LiquidityPools(Event::NewPoolCreated { .. }),
			RuntimeEvent::LiquidityPools(Event::RangeOrderUpdated { .. }),
			RuntimeEvent::LiquidityPools(Event::NewPoolCreated { .. }),
			RuntimeEvent::LiquidityPools(Event::RangeOrderUpdated { .. }),
			RuntimeEvent::LiquidityPools(Event::AssetSwapped {
				from: Asset::Flip,
				to: STABLE_ASSET,
				..
			}),
			RuntimeEvent::LiquidityPools(Event::NetworkFeeTaken { .. }),
			RuntimeEvent::LiquidityPools(Event::AssetSwapped {
				from: STABLE_ASSET,
				to: Asset::Eth,
				..
			}),
		);
	});
}

#[test]
<<<<<<< HEAD
fn handle_zero_liquidity_changes_set_range_order() {
	new_test_ext().execute_with(|| {
		const POSITION: core::ops::Range<Tick> = -887272..887272;
		const FLIP: Asset = Asset::Flip;
=======
fn fees_are_getting_recorded() {
	new_test_ext().execute_with(|| {
		let range_1 = -100..100;
>>>>>>> 307485c7

		// Create a new pool.
		assert_ok!(LiquidityPools::new_pool(
			RuntimeOrigin::root(),
<<<<<<< HEAD
			FLIP,
=======
			Asset::Eth,
>>>>>>> 307485c7
			STABLE_ASSET,
			Default::default(),
			price_at_tick(0).unwrap(),
		));

<<<<<<< HEAD
		assert_err!(
			LiquidityPools::set_range_order(
				RuntimeOrigin::signed(ALICE),
				FLIP,
				STABLE_ASSET,
				0,
				Some(POSITION),
				RangeOrderSize::AssetAmounts {
					maximum: AssetAmounts { base: 1, quote: 0 },
					minimum: AssetAmounts { base: 0, quote: 0 },
				}
			),
			crate::Error::<Test>::InvalidSize
		);
=======
		assert_ok!(LiquidityPools::set_range_order(
			RuntimeOrigin::signed(ALICE),
			Asset::Eth,
			STABLE_ASSET,
			0,
			Some(range_1.clone()),
			RangeOrderSize::Liquidity { liquidity: 100_000 },
		));

		MockBalance::assert_fees_recorded(&ALICE);

		assert_ok!(LiquidityPools::set_limit_order(
			RuntimeOrigin::signed(BOB),
			Asset::Eth,
			STABLE_ASSET,
			Side::Sell,
			6,
			Some(100),
			700_000,
		));

		MockBalance::assert_fees_recorded(&BOB);
>>>>>>> 307485c7
	});
}<|MERGE_RESOLUTION|>--- conflicted
+++ resolved
@@ -1084,31 +1084,20 @@
 }
 
 #[test]
-<<<<<<< HEAD
 fn handle_zero_liquidity_changes_set_range_order() {
 	new_test_ext().execute_with(|| {
 		const POSITION: core::ops::Range<Tick> = -887272..887272;
 		const FLIP: Asset = Asset::Flip;
-=======
-fn fees_are_getting_recorded() {
-	new_test_ext().execute_with(|| {
-		let range_1 = -100..100;
->>>>>>> 307485c7
 
 		// Create a new pool.
 		assert_ok!(LiquidityPools::new_pool(
 			RuntimeOrigin::root(),
-<<<<<<< HEAD
 			FLIP,
-=======
-			Asset::Eth,
->>>>>>> 307485c7
 			STABLE_ASSET,
 			Default::default(),
 			price_at_tick(0).unwrap(),
 		));
 
-<<<<<<< HEAD
 		assert_err!(
 			LiquidityPools::set_range_order(
 				RuntimeOrigin::signed(ALICE),
@@ -1123,7 +1112,23 @@
 			),
 			crate::Error::<Test>::InvalidSize
 		);
-=======
+	});
+}
+
+#[test]
+fn fees_are_getting_recorded() {
+	new_test_ext().execute_with(|| {
+		let range_1 = -100..100;
+
+		// Create a new pool.
+		assert_ok!(LiquidityPools::new_pool(
+			RuntimeOrigin::root(),
+			Asset::Eth,
+			STABLE_ASSET,
+			Default::default(),
+			price_at_tick(0).unwrap(),
+		));
+
 		assert_ok!(LiquidityPools::set_range_order(
 			RuntimeOrigin::signed(ALICE),
 			Asset::Eth,
@@ -1146,6 +1151,5 @@
 		));
 
 		MockBalance::assert_fees_recorded(&BOB);
->>>>>>> 307485c7
 	});
 }