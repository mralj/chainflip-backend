--- conflicted
+++ resolved
@@ -119,13 +119,9 @@
 	type NetworkEnvironment = MockNetworkEnvironmentProvider;
 	type AssetConverter = MockAssetConverter;
 	type FeePayment = MockFeePayment<Self>;
-<<<<<<< HEAD
 	type SwapRequestHandler =
 		MockSwapRequestHandler<(Bitcoin, pallet_cf_ingress_egress::Pallet<Self>)>;
-=======
-	type SwapQueueApi = MockSwapQueueApi;
 	type AssetWithholding = MockAssetWithholding;
->>>>>>> fe8b41bf
 	type SafeMode = MockRuntimeSafeMode;
 }
 
