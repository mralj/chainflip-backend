--- conflicted
+++ resolved
@@ -152,11 +152,8 @@
 	#[cfg(feature = "runtime-benchmarks")]
 	type FeePayment = MockFeePayment<Self>;
 	type IngressEgressFeeHandler = MockIngressEgressFeeHandler<AnyChain>;
-<<<<<<< HEAD
 	type CcmValidityChecker = cf_chains::AlwaysValid;
-=======
 	type NetworkFee = NetworkFee;
->>>>>>> aa6154ab
 }
 
 pub const ALICE: <Test as frame_system::Config>::AccountId = 123u64;
