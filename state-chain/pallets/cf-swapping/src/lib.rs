#![cfg_attr(not(feature = "std"), no_std)]

use cf_amm::common::Side;
use cf_chains::{
	address::{AddressConverter, EncodedAddress, ForeignChainAddress},
	CcmChannelMetadata, CcmDepositMetadata, ChannelRefundParameters, SwapOrigin,
	SwapRefundParameters,
};
use cf_primitives::{
	AccountRole, Affiliates, Asset, AssetAmount, Beneficiaries, Beneficiary, ChannelId,
	ForeignChain, SwapId, SwapLeg, SwapRequestId, TransactionHash, BASIS_POINTS_PER_MILLION,
	STABLE_ASSET,
};
use cf_runtime_utilities::log_or_panic;
use cf_traits::{
	impl_pallet_safe_mode, DepositApi, ExecutionCondition, IngressEgressFeeApi, NetworkFeeTaken,
	SwapRequestHandler, SwapRequestType, SwapType, SwappingApi,
};
use frame_support::{
	pallet_prelude::*,
	sp_runtime::{
		traits::{Get, Saturating},
		DispatchError, Permill, TransactionOutcome,
	},
	storage::with_transaction_unchecked,
	traits::Defensive,
	transactional,
};
use frame_system::pallet_prelude::*;
pub use pallet::*;
use sp_arithmetic::{
	helpers_128bit::multiply_by_rational_with_rounding,
	traits::{UniqueSaturatedInto, Zero},
	Rounding,
};
use sp_std::{collections::btree_map::BTreeMap, vec, vec::Vec};
#[cfg(test)]
mod mock;

#[cfg(test)]
mod tests;

mod benchmarking;

pub mod migrations;
pub mod weights;
pub use weights::WeightInfo;

pub const PALLET_VERSION: StorageVersion = StorageVersion::new(5);

pub const SWAP_DELAY_BLOCKS: u32 = 2;

pub struct DefaultSwapRetryDelay<T> {
	_phantom: PhantomData<T>,
}
impl<T: Config> Get<BlockNumberFor<T>> for DefaultSwapRetryDelay<T> {
	fn get() -> BlockNumberFor<T> {
		BlockNumberFor::<T>::from(5u32)
	}
}

struct SwapState {
	swap: Swap,
	network_fee_taken: Option<AssetAmount>,
	stable_amount: Option<AssetAmount>,
	final_output: Option<AssetAmount>,
}

impl SwapState {
	fn new(swap: Swap) -> Self {
		Self {
			stable_amount: if swap.from == STABLE_ASSET { Some(swap.input_amount) } else { None },
			final_output: if swap.from == swap.to { Some(swap.input_amount) } else { None },
			network_fee_taken: None,
			swap,
		}
	}

	fn swap_id(&self) -> SwapId {
		self.swap.swap_id
	}

	fn input_asset(&self) -> Asset {
		self.swap.from
	}

	fn output_asset(&self) -> Asset {
		self.swap.to
	}

	fn input_amount(&self) -> AssetAmount {
		self.swap.input_amount
	}

	fn refund_params(&self) -> Option<&SwapRefundParameters> {
		self.swap.refund_params.as_ref()
	}

	fn swap_type(&self) -> &SwapType {
		&self.swap.swap_type
	}

	fn update_swap_result(&mut self, direction: SwapLeg, output: AssetAmount) {
		match direction {
			SwapLeg::ToStable => {
				self.stable_amount = Some(output);
				if self.output_asset() == STABLE_ASSET {
					self.final_output = Some(output);
				}
			},
			SwapLeg::FromStable => self.final_output = Some(output),
		}
	}

	fn swap_amount(&self, direction: SwapLeg) -> Option<AssetAmount> {
		match direction {
			SwapLeg::ToStable => Some(self.input_amount()),
			SwapLeg::FromStable => self.stable_amount,
		}
	}

	fn swap_asset(&self, direction: SwapLeg) -> Option<Asset> {
		match (direction, self.input_asset(), self.output_asset()) {
			(SwapLeg::ToStable, STABLE_ASSET, _) => None,
			(SwapLeg::ToStable, from, _) => Some(from),
			(SwapLeg::FromStable, _, STABLE_ASSET) => None,
			(SwapLeg::FromStable, _, to) => Some(to),
		}
	}

	fn intermediate_amount(&self) -> Option<AssetAmount> {
		if self.input_asset() == STABLE_ASSET || self.output_asset() == STABLE_ASSET {
			None
		} else {
			self.stable_amount
		}
	}
}

#[derive(Clone, Debug, PartialEq, Eq, Encode, Decode, TypeInfo, MaxEncodedLen)]
pub struct Swap {
	swap_id: SwapId,
	swap_request_id: SwapRequestId,
	pub from: Asset,
	pub to: Asset,
	input_amount: AssetAmount,
	refund_params: Option<SwapRefundParameters>,
	swap_type: SwapType,
}

#[derive(Clone, Debug, PartialEq, Eq, Encode, Decode, TypeInfo, MaxEncodedLen)]
pub struct SwapLegInfo {
	pub swap_id: SwapId,
	pub base_asset: Asset,
	pub quote_asset: Asset,
	pub side: Side,
	pub amount: AssetAmount,
	pub source_asset: Option<Asset>,
	pub source_amount: Option<AssetAmount>,
}

impl Swap {
	fn new(
		swap_id: SwapId,
		swap_request_id: SwapId,
		from: Asset,
		to: Asset,
		input_amount: AssetAmount,
		refund_params: Option<SwapRefundParameters>,
		swap_type: SwapType,
	) -> Self {
		Self { swap_id, swap_request_id, from, to, input_amount, swap_type, refund_params }
	}
}

pub mod ccm {

	use super::*;

	pub fn principal_and_gas_amounts(
		deposit_amount: AssetAmount,
		channel_metadata: &CcmChannelMetadata,
		source_asset: Asset,
		destination_asset: Asset,
	) -> Result<CcmSwapAmounts, CcmFailReason> {
		let gas_budget = channel_metadata.gas_budget;
		let principal_swap_amount = deposit_amount.saturating_sub(gas_budget);

		let destination_chain: ForeignChain = destination_asset.into();
		if !destination_chain.ccm_support() {
			return Err(CcmFailReason::UnsupportedForTargetChain)
		} else if deposit_amount < gas_budget {
			return Err(CcmFailReason::InsufficientDepositAmount)
		}

		// if the gas asset is different.
		let output_gas_asset = ForeignChain::from(destination_asset).gas_asset();
		let other_gas_asset = if source_asset == output_gas_asset || gas_budget.is_zero() {
			None
		} else {
			Some(output_gas_asset)
		};

		Ok(CcmSwapAmounts { principal_swap_amount, gas_budget, other_gas_asset })
	}
}

enum BatchExecutionError {
	SwapLegFailed { asset: Asset, direction: SwapLeg, amount: AssetAmount },
	PriceLimitHit { successful_swaps: Vec<Swap>, failed_swaps: Vec<Swap> },
	DispatchError { error: DispatchError },
}

/// This impl is never used. This is purely used to satisfy trait requirement
impl From<DispatchError> for BatchExecutionError {
	fn from(error: DispatchError) -> Self {
		Self::DispatchError { error }
	}
}

pub struct CcmSwapAmounts {
	pub principal_swap_amount: AssetAmount,
	pub gas_budget: AssetAmount,
	// if the gas asset is different to the input asset, it will require a swap
	pub other_gas_asset: Option<Asset>,
}

#[derive(Clone, Debug, PartialEq, Eq, Encode, Decode, TypeInfo)]
pub enum RequestTypeEncoded {
	Regular { output_address: EncodedAddress },
	Ccm { output_address: EncodedAddress, ccm_metadata: CcmDepositMetadata },
	NetworkFee,
	IngressEgressFee,
}

#[derive(Clone, Debug, PartialEq, Eq, Encode, Decode, TypeInfo)]
enum CcmSwapState {
	PrincipalSwapScheduled {
		principal_swap_id: SwapId,
		gas_budget: AssetAmount,
		other_gas_asset: Option<Asset>,
	},
	GasSwapScheduled {
		gas_swap_id: SwapId,
		principal_output_amount: AssetAmount,
	},
}

#[derive(Clone, Debug, PartialEq, Eq, Encode, Decode, TypeInfo)]
enum SwapRequestState {
	Ccm {
		state: CcmSwapState,
		ccm_deposit_metadata: CcmDepositMetadata,
		output_address: ForeignChainAddress,
	},
	Regular {
		output_address: ForeignChainAddress,
	},
	NetworkFee,
	IngressEgressFee,
}

#[derive(Clone, Debug, PartialEq, Eq, Encode, Decode, TypeInfo)]

struct SwapRequest {
	id: SwapRequestId,
	input_asset: Asset,
	output_asset: Asset,
	refund_params: Option<SwapRefundParameters>,
	state: SwapRequestState,
}

#[derive(Clone, Debug, PartialEq, Eq, Encode, Decode, TypeInfo, MaxEncodedLen)]
pub enum CcmFailReason {
	UnsupportedForTargetChain,
	InsufficientDepositAmount,
}

#[derive(Clone, RuntimeDebugNoBound, PartialEq, Eq, Encode, Decode, TypeInfo, MaxEncodedLen)]
#[scale_info(skip_type_params(T, I))]
pub enum PalletConfigUpdate<T: Config> {
	/// Set the maximum amount allowed to be put into a swap. Excess amounts are confiscated.
	MaximumSwapAmount { asset: Asset, amount: Option<AssetAmount> },
	/// Set the delay in blocks before retrying a previously failed swap.
	SwapRetryDelay { delay: BlockNumberFor<T> },
	/// Set the interval at which we buy FLIP in order to burn it.
	FlipBuyInterval { interval: BlockNumberFor<T> },
}

impl_pallet_safe_mode! {
	PalletSafeMode; swaps_enabled, withdrawals_enabled, broker_registration_enabled,
}

#[frame_support::pallet]
pub mod pallet {
	use core::cmp::max;

	use cf_amm::common::{output_amount_ceil, sqrt_price_to_price, SqrtPriceQ64F96};
	use cf_chains::{address::EncodedAddress, AnyChain, Chain};
<<<<<<< HEAD
	use cf_primitives::{Asset, AssetAmount, BasisPoints, EgressId, SwapId, SwapRequestId};
	use cf_traits::{AccountRoleRegistry, Chainflip, EgressApi, ScheduledEgressDetails};
=======
	use cf_primitives::{Asset, AssetAmount, BasisPoints, EgressId, SwapId, SwapOutput};
	use cf_traits::{
		AccountRoleRegistry, CcmSwapIds, Chainflip, EgressApi, ScheduledEgressDetails,
		SwapDepositHandler,
	};
>>>>>>> fe8b41bf
	use frame_system::WeightInfo as SystemWeightInfo;
	use sp_runtime::SaturatedConversion;

	use super::*;

	#[pallet::config]
	#[pallet::disable_frame_system_supertrait_check]
	pub trait Config: Chainflip {
		/// Standard Event type.
		type RuntimeEvent: From<Event<Self>> + IsType<<Self as frame_system::Config>::RuntimeEvent>;

		/// API for handling asset deposits.
		type DepositHandler: DepositApi<
			AnyChain,
			AccountId = <Self as frame_system::Config>::AccountId,
			Amount = <Self as Chainflip>::Amount,
		>;

		/// API for handling asset egress.
		type EgressHandler: EgressApi<AnyChain>;

		/// An interface to the AMM api implementation.
		type SwappingApi: SwappingApi;

		/// A converter to convert address to and from human readable to internal address
		/// representation.
		type AddressConverter: AddressConverter;

		/// Safe mode access.
		type SafeMode: Get<PalletSafeMode>;

		/// The Weight information.
		type WeightInfo: WeightInfo;

		#[cfg(feature = "runtime-benchmarks")]
		type FeePayment: cf_traits::FeePayment<
			Amount = <Self as Chainflip>::Amount,
			AccountId = <Self as frame_system::Config>::AccountId,
		>;

		type IngressEgressFeeHandler: IngressEgressFeeApi<AnyChain>;

		#[pallet::constant]
		type NetworkFee: Get<Permill>;
	}

	#[pallet::pallet]
	#[pallet::storage_version(PALLET_VERSION)]
	#[pallet::without_storage_info]
	pub struct Pallet<T>(PhantomData<T>);

	#[pallet::storage]
	pub(super) type SwapRequests<T: Config> =
		StorageMap<_, Twox64Concat, SwapRequestId, SwapRequest>;

	/// Scheduled Swaps
	#[pallet::storage]
	#[pallet::getter(fn swap_queue)]
	pub type SwapQueue<T: Config> =
		StorageMap<_, Twox64Concat, BlockNumberFor<T>, Vec<Swap>, ValueQuery>;

	/// SwapId Counter
	#[pallet::storage]
	pub type SwapIdCounter<T: Config> = StorageValue<_, SwapId, ValueQuery>;

	#[pallet::storage]
	pub type SwapRequestIdCounter<T: Config> = StorageValue<_, SwapRequestId, ValueQuery>;

	/// Earned Fees by Brokers
	#[pallet::storage]
	#[pallet::getter(fn earned_broker_fees)]
	pub(crate) type EarnedBrokerFees<T: Config> =
		StorageDoubleMap<_, Identity, T::AccountId, Twox64Concat, Asset, AssetAmount, ValueQuery>;

	/// Fund accrued from rejected swap and CCM calls.
	#[pallet::storage]
	pub type CollectedRejectedFunds<T: Config> =
		StorageMap<_, Twox64Concat, Asset, AssetAmount, ValueQuery>;

	/// Maximum amount allowed to be put into a swap. Excess amounts are confiscated.
	#[pallet::storage]
	#[pallet::getter(fn maximum_swap_amount)]
	pub type MaximumSwapAmount<T: Config> = StorageMap<_, Twox64Concat, Asset, AssetAmount>;

	/// FLIP ready to be burned.
	#[pallet::storage]
	pub type FlipToBurn<T: Config> = StorageValue<_, AssetAmount, ValueQuery>;

	/// Interval at which we buy FLIP in order to burn it.
	#[pallet::storage]
	pub type FlipBuyInterval<T: Config> = StorageValue<_, BlockNumberFor<T>, ValueQuery>;

	/// Network fees, in USDC terms, that have been collected and are ready to be converted to FLIP.
	#[pallet::storage]
	pub type CollectedNetworkFee<T: Config> = StorageValue<_, AssetAmount, ValueQuery>;

	/// The delay in blocks before retrying a previously failed swap.
	#[pallet::storage]
	pub type SwapRetryDelay<T: Config> =
		StorageValue<_, BlockNumberFor<T>, ValueQuery, DefaultSwapRetryDelay<T>>;

	#[pallet::event]
	#[pallet::generate_deposit(pub(super) fn deposit_event)]
	pub enum Event<T: Config> {
		/// New swap has been requested
		SwapRequested {
			swap_request_id: SwapRequestId,
			input_asset: Asset,
			input_amount: AssetAmount, // includes broker fee
			output_asset: Asset,
			broker_fee: AssetAmount,
			origin: SwapOrigin,
			request_type: RequestTypeEncoded,
		},
		SwapRequestCompleted {
			swap_request_id: SwapRequestId,
		},
		/// An new swap deposit channel has been opened.
		SwapDepositAddressReady {
			deposit_address: EncodedAddress,
			destination_address: EncodedAddress,
			source_asset: Asset,
			destination_asset: Asset,
			channel_id: ChannelId,
			broker_commission_rate: BasisPoints,
			channel_metadata: Option<CcmChannelMetadata>,
			source_chain_expiry_block: <AnyChain as Chain>::ChainBlockNumber,
			boost_fee: BasisPoints,
			channel_opening_fee: T::Amount,
			affiliate_fees: Affiliates<T::AccountId>,
			refund_parameters: Option<ChannelRefundParameters>,
		},
		/// A swap is scheduled for the first time
		SwapScheduled {
			swap_request_id: SwapRequestId,
			swap_id: SwapId,
			input_amount: AssetAmount,
			swap_type: SwapType,
			execute_at: BlockNumberFor<T>,
		},
		/// A swap is re-scheduled for a future block after failure
		SwapRescheduled {
			swap_id: SwapId,
			execute_at: BlockNumberFor<T>,
		},
		/// A swap has been executed.
		SwapExecuted {
			swap_request_id: SwapRequestId,
			swap_id: SwapId,
			input_asset: Asset,
			output_asset: Asset,
			// this amount excludes all fees (e.g. network fee, broker fee, etc.)
			input_amount: AssetAmount,
			network_fee: AssetAmount,
			intermediate_amount: Option<AssetAmount>,
			output_amount: AssetAmount,
		},
		/// A swap egress has been scheduled.
		SwapEgressScheduled {
			swap_request_id: SwapId,
			egress_id: EgressId,
			asset: Asset,
			amount: AssetAmount,
			fee: AssetAmount,
		},
		RefundEgressScheduled {
			swap_request_id: SwapId,
			egress_id: EgressId,
			asset: Asset,
			amount: AssetAmount,
			egress_fee: AssetAmount,
		},
		/// A broker fee withdrawal has been requested.
		WithdrawalRequested {
			egress_id: EgressId,
			egress_asset: Asset,
			egress_amount: AssetAmount,
			egress_fee: AssetAmount,
			destination_address: EncodedAddress,
		},
		/// Most likely cause of this error is that there are insufficient
		/// liquidity in the Pool. Also this could happen if the result overflowed u128::MAX
		BatchSwapFailed {
			asset: Asset,
			direction: SwapLeg,
			amount: AssetAmount,
		},
		CcmFailed {
			reason: CcmFailReason,
			destination_address: EncodedAddress,
			deposit_metadata: CcmDepositMetadata,
			origin: SwapOrigin,
		},
		MaximumSwapAmountSet {
			asset: Asset,
			amount: Option<AssetAmount>,
		},
		SwapAmountConfiscated {
			swap_request_id: SwapRequestId,
			asset: Asset,
			total_amount: AssetAmount,
			confiscated_amount: AssetAmount,
		},
		SwapEgressIgnored {
			swap_request_id: SwapRequestId,
			asset: Asset,
			amount: AssetAmount,
			reason: DispatchError,
		},
		RefundEgressIgnored {
			swap_request_id: SwapRequestId,
			asset: Asset,
			amount: AssetAmount,
			reason: DispatchError,
		},
<<<<<<< HEAD
		// TODO: add SwapFailed?
=======
		NetworkFeeTaken {
			swap_id: SwapId,
			fee_amount: AssetAmount,
		},
		BuyIntervalSet {
			buy_interval: BlockNumberFor<T>,
		},
		SwapRetryDelaySet {
			swap_retry_delay: BlockNumberFor<T>,
		},
>>>>>>> fe8b41bf
	}
	#[pallet::error]
	pub enum Error<T> {
		/// The provided asset and withdrawal address are incompatible.
		IncompatibleAssetAndAddress,
		/// The Asset cannot be egressed because the destination address is not invalid.
		InvalidEgressAddress,
		/// The withdrawal is not possible because not enough funds are available.
		NoFundsAvailable,
		/// The target chain does not support CCM.
		CcmUnsupportedForTargetChain,
		/// The deposited amount is insufficient to pay for the gas budget.
		CcmInsufficientDepositAmount,
		/// The provided address could not be decoded.
		InvalidDestinationAddress,
		/// Withdrawals are disabled due to Safe Mode.
		WithdrawalsDisabled,
		/// Broker registration is disabled due to Safe Mode.
		BrokerRegistrationDisabled,
		/// Broker commission bps is limited to 1000 points.
		BrokerCommissionBpsTooHigh,
		/// Brokers should withdraw their earned fees before deregistering.
		EarnedFeesNotWithdrawn,
		/// The provided list of broker contains an account which is not registered as Broker
		AffiliateAccountIsNotABroker,
		/// Setting the buy interval to zero is not allowed.
		ZeroBuyIntervalNotAllowed,
		/// Setting the swap retry delay to zero is not allowed.
		ZeroSwapRetryDelayNotAllowed,
	}

	#[pallet::genesis_config]
	pub struct GenesisConfig<T: Config> {
		pub flip_buy_interval: BlockNumberFor<T>,
		pub swap_retry_delay: BlockNumberFor<T>,
	}

	#[pallet::genesis_build]
	impl<T: Config> BuildGenesisConfig for GenesisConfig<T> {
		fn build(&self) {
			FlipBuyInterval::<T>::set(self.flip_buy_interval);
			SwapRetryDelay::<T>::set(self.swap_retry_delay);
		}
	}

	impl<T: Config> Default for GenesisConfig<T> {
		fn default() -> Self {
			Self {
				flip_buy_interval: BlockNumberFor::<T>::zero(),
				swap_retry_delay: DefaultSwapRetryDelay::<T>::get(),
			}
		}
	}

	#[pallet::hooks]
	impl<T: Config> Hooks<BlockNumberFor<T>> for Pallet<T> {
		fn on_initialize(current_block: BlockNumberFor<T>) -> Weight {
			let mut weight_used: Weight = T::DbWeight::get().reads(1);
			let interval = FlipBuyInterval::<T>::get();
			if interval.is_zero() {
				log::debug!("Flip buy interval is zero, skipping.")
			} else {
				weight_used.saturating_accrue(T::DbWeight::get().reads(1));
				if (current_block % interval).is_zero() &&
					!CollectedNetworkFee::<T>::get().is_zero()
				{
					weight_used.saturating_accrue(T::DbWeight::get().reads_writes(1, 1));
					if let Err(e) = CollectedNetworkFee::<T>::try_mutate(|collected_fee| {
						Self::schedule_swap(
							Asset::Usdc,
							Asset::Flip,
							*collected_fee,
							None, /* refund parameters */
							SwapType::NetworkFee,
						);
						collected_fee.set_zero();
						Ok::<_, DispatchError>(())
					}) {
						log::warn!("Unable to swap Network Fee to Flip: {e:?}");
					}
				}
			}
			weight_used
		}

		/// Execute all swaps in the SwapQueue
		fn on_finalize(current_block: BlockNumberFor<T>) {
			let mut swaps_to_execute = SwapQueue::<T>::take(current_block);
			let retry_block = current_block + max(SwapRetryDelay::<T>::get(), 1u32.into());

			if !T::SafeMode::get().swaps_enabled {
				// Since we won't be executing swaps at this block, we need to reschedule them:
				for swap in swaps_to_execute {
					Self::deposit_event(Event::<T>::SwapRescheduled {
						swap_id: swap.swap_id,
						execute_at: retry_block,
					});

					SwapQueue::<T>::append(retry_block, swap);
				}

				return
			}

			loop {
				if swaps_to_execute.is_empty() {
					return
				}

				match Self::execute_batch(swaps_to_execute.clone()) {
					Ok(successful_swaps) => {
						Self::process_swap_outcomes(&successful_swaps);
						// Nothing to do here, all swaps are processed for block
						return
					},
					Err(err) => {
						// Depending on the error, split the swaps into "satisfactory"
						// (have a chance of succeeding if retried immediately), and "failed"
						// (unlikely to succeed now and should be retried later or refunded).
						let (satisfactory_swaps, failed_swaps) = {
							match err {
								BatchExecutionError::PriceLimitHit {
									successful_swaps,
									failed_swaps,
								} => (successful_swaps, failed_swaps),
								BatchExecutionError::SwapLegFailed { asset, direction, amount } => {
									Self::deposit_event(Event::<T>::BatchSwapFailed {
										asset,
										direction,
										amount,
									});
									(vec![], swaps_to_execute)
								},
								BatchExecutionError::DispatchError { error } => {
									// This should only happen when the transaction nested too deep,
									// which should not happen in practice (max nesting is 255):
									log_or_panic!(
										"Failed to execute swap batch at block {:?}: {:?}",
										current_block,
										error
									);
									(vec![], swaps_to_execute)
								},
							}
						};

						for swap in failed_swaps {
							match swap.refund_params {
								Some(params)
									if BlockNumberFor::<T>::from(params.refund_block) <
										retry_block =>
								{
									// Reached refund block, schedule refund:
									match T::EgressHandler::schedule_egress(
										swap.from,
										swap.input_amount,
										params.refund_address,
										None,
									) {
										Ok(ScheduledEgressDetails {
											egress_id,
											egress_amount,
											fee_withheld,
										}) => {
											Self::deposit_event(
												Event::<T>::RefundEgressScheduled {
													swap_request_id: swap.swap_request_id,
													egress_id,
													asset: swap.from,
													amount: egress_amount,
													egress_fee: fee_withheld,
												},
											);
										},
										Err(err) => {
											Self::deposit_event(Event::<T>::RefundEgressIgnored {
												swap_request_id: swap.swap_request_id,
												asset: swap.from,
												amount: swap.input_amount,
												reason: err.into(),
											});
										},
									}
								},
								_ => {
									// Either refund parameters not set, or refund block not
									// reached:

									Self::deposit_event(Event::<T>::SwapRescheduled {
										swap_id: swap.swap_id,
										execute_at: retry_block,
									});

									SwapQueue::<T>::append(retry_block, swap);
								},
							}
						}

						if !satisfactory_swaps.is_empty() {
							swaps_to_execute = satisfactory_swaps;
						} else {
							return
						}
					},
				}
			}
		}
	}

	#[pallet::call]
	impl<T: Config> Pallet<T> {
		/// Request a swap deposit address.
		///
		/// ## Events
		///
		/// - [SwapDepositAddressReady](Event::SwapDepositAddressReady)
		#[pallet::call_index(0)]
		#[pallet::weight(T::WeightInfo::request_swap_deposit_address())]
		pub fn request_swap_deposit_address(
			origin: OriginFor<T>,
			source_asset: Asset,
			destination_asset: Asset,
			destination_address: EncodedAddress,
			broker_commission: BasisPoints,
			channel_metadata: Option<CcmChannelMetadata>,
			boost_fee: BasisPoints,
		) -> DispatchResult {
			Self::request_swap_deposit_address_with_affiliates(
				origin,
				source_asset,
				destination_asset,
				destination_address,
				broker_commission,
				channel_metadata,
				boost_fee,
				Default::default(),
				// This extrinsic is for backwards compatibility and does not support FoK
				None,
			)
		}

		/// Brokers can withdraw their collected fees.
		///
		/// ## Events
		///
		/// - [WithdrawalRequested](Event::WithdrawalRequested)
		#[pallet::call_index(1)]
		#[pallet::weight(T::WeightInfo::withdraw())]
		pub fn withdraw(
			origin: OriginFor<T>,
			asset: Asset,
			destination_address: EncodedAddress,
		) -> DispatchResult {
			ensure!(T::SafeMode::get().withdrawals_enabled, Error::<T>::WithdrawalsDisabled);

			let account_id = T::AccountRoleRegistry::ensure_broker(origin)?;

			let destination_address_internal =
				Self::validate_destination_address(&destination_address, asset)?;

			let earned_fees = EarnedBrokerFees::<T>::take(account_id, asset);
			ensure!(earned_fees != 0, Error::<T>::NoFundsAvailable);

			let ScheduledEgressDetails { egress_id, egress_amount, fee_withheld } =
				T::EgressHandler::schedule_egress(
					asset,
					earned_fees,
					destination_address_internal,
					None,
				)
				.map_err(Into::into)?;

			Self::deposit_event(Event::<T>::WithdrawalRequested {
				egress_amount,
				egress_asset: asset,
				egress_fee: fee_withheld,
				destination_address,
				egress_id,
			});

			Ok(())
		}

		/// Allow Witnessers to submit a Swap request on the behalf of someone else.
		/// Requires Witnesser origin.
		///
		/// ## Events
		///
		/// - [SwapScheduled](Event::SwapScheduled)
		/// - [SwapAmountTooLow](Event::SwapAmountTooLow)
		#[pallet::call_index(2)]
		#[pallet::weight(T::WeightInfo::schedule_swap_from_contract())]
		pub fn schedule_swap_from_contract(
			origin: OriginFor<T>,
			from: Asset,
			to: Asset,
			deposit_amount: AssetAmount,
			destination_address: EncodedAddress,
			tx_hash: TransactionHash,
		) -> DispatchResult {
			T::EnsureWitnessed::ensure_origin(origin)?;

			let destination_address_internal =
				Self::validate_destination_address(&destination_address, to)?;

			if Self::init_swap_request(
				from,
				deposit_amount,
				to,
				SwapRequestType::Regular { output_address: destination_address_internal.clone() },
				Default::default(),
				// NOTE: FoK not yet supported for swaps from the contract
				None,
				SwapOrigin::Vault { tx_hash },
			)
			.is_err()
			{
				log_or_panic!("Regular swap request should never fail");
			}

			Ok(())
		}

		/// Process the deposit of a CCM swap.
		#[pallet::call_index(3)]
		#[pallet::weight(T::WeightInfo::ccm_deposit())]
		pub fn ccm_deposit(
			origin: OriginFor<T>,
			source_asset: Asset,
			deposit_amount: AssetAmount,
			destination_asset: Asset,
			destination_address: EncodedAddress,
			deposit_metadata: CcmDepositMetadata,
			tx_hash: TransactionHash,
		) -> DispatchResult {
			T::EnsureWitnessed::ensure_origin(origin)?;

			let destination_address_internal =
				Self::validate_destination_address(&destination_address, destination_asset)?;

			Self::init_swap_request(
				source_asset,
				deposit_amount,
				destination_asset,
				SwapRequestType::Ccm {
					ccm_deposit_metadata: deposit_metadata,
					output_address: destination_address_internal.clone(),
				},
				Default::default(),
				// NOTE: FoK not yet supported for swaps from the contract
				None,
				SwapOrigin::Vault { tx_hash },
			)?;

			Ok(())
		}

		/// Register the account as a Broker.
		///
		/// Account roles are immutable once registered.
		#[pallet::call_index(4)]
		#[pallet::weight(T::WeightInfo::register_as_broker())]
		pub fn register_as_broker(who: OriginFor<T>) -> DispatchResult {
			let account_id = ensure_signed(who)?;

			ensure!(
				T::SafeMode::get().broker_registration_enabled,
				Error::<T>::BrokerRegistrationDisabled,
			);

			T::AccountRoleRegistry::register_as_broker(&account_id)?;

			Ok(())
		}

		/// Apply a list of configuration updates to the pallet.
		///
		/// Requires Governance.
		#[pallet::call_index(8)]
		#[pallet::weight(<T as frame_system::Config>::SystemWeightInfo::set_storage(updates.len() as u32))]
		pub fn update_pallet_config(
			origin: OriginFor<T>,
			updates: BoundedVec<PalletConfigUpdate<T>, ConstU32<10>>,
		) -> DispatchResult {
			T::EnsureGovernance::ensure_origin(origin)?;

			for update in updates {
				match update {
					PalletConfigUpdate::MaximumSwapAmount { asset, amount } => {
						MaximumSwapAmount::<T>::set(asset, amount);
						Self::deposit_event(Event::<T>::MaximumSwapAmountSet { asset, amount });
					},
					PalletConfigUpdate::SwapRetryDelay { delay } => {
						ensure!(
							delay != BlockNumberFor::<T>::zero(),
							Error::<T>::ZeroSwapRetryDelayNotAllowed
						);
						SwapRetryDelay::<T>::set(delay);
						Self::deposit_event(Event::<T>::SwapRetryDelaySet {
							swap_retry_delay: delay,
						});
					},
					PalletConfigUpdate::FlipBuyInterval { interval } => {
						ensure!(
							interval != BlockNumberFor::<T>::zero(),
							Error::<T>::ZeroBuyIntervalNotAllowed
						);
						FlipBuyInterval::<T>::set(interval);
						Self::deposit_event(Event::<T>::BuyIntervalSet { buy_interval: interval });
					},
				}
			}

			Ok(())
		}

		/// Register the account as a Broker.
		///
		/// Account roles are immutable once registered.
		#[pallet::call_index(9)]
		#[pallet::weight(T::WeightInfo::deregister_as_broker())]
		pub fn deregister_as_broker(who: OriginFor<T>) -> DispatchResult {
			let account_id = T::AccountRoleRegistry::ensure_broker(who)?;

			ensure!(
				EarnedBrokerFees::<T>::iter_prefix(&account_id)
					.all(|(_asset, balance)| balance.is_zero()),
				Error::<T>::EarnedFeesNotWithdrawn,
			);
			let _ = EarnedBrokerFees::<T>::clear_prefix(&account_id, u32::MAX, None);

			T::AccountRoleRegistry::deregister_as_broker(&account_id)?;

			Ok(())
		}

		/// Request a swap deposit address.
		///
		/// ## Events
		///
		/// - [SwapDepositAddressReady](Event::SwapDepositAddressReady)
		#[pallet::call_index(10)]
		#[pallet::weight(T::WeightInfo::request_swap_deposit_address_with_affiliates())]
		pub fn request_swap_deposit_address_with_affiliates(
			origin: OriginFor<T>,
			source_asset: Asset,
			destination_asset: Asset,
			destination_address: EncodedAddress,
			broker_commission: BasisPoints,
			channel_metadata: Option<CcmChannelMetadata>,
			boost_fee: BasisPoints,
			affiliate_fees: Affiliates<T::AccountId>,
			refund_parameters: Option<ChannelRefundParameters>,
		) -> DispatchResult {
			let broker = T::AccountRoleRegistry::ensure_broker(origin)?;
			let (beneficiaries, total_bps) = {
				let mut beneficiaries = Beneficiaries::new();
				if broker_commission > 0 {
					beneficiaries
						.try_push(Beneficiary { account: broker.clone(), bps: broker_commission })
						.expect("First element, impossible to exceed the maximum size");
				}
				for affiliate in &affiliate_fees {
					ensure!(
						T::AccountRoleRegistry::has_account_role(
							&affiliate.account,
							AccountRole::Broker
						),
						Error::<T>::AffiliateAccountIsNotABroker
					);
					if affiliate.bps > 0 {
						beneficiaries
							.try_push(affiliate.clone())
							.expect("Cannot exceed MAX_BENEFICIARY size which is MAX_AFFILIATE + 1 (main broker)");
					}
				}
				let total_bps = beneficiaries
					.iter()
					.fold(0, |total, Beneficiary { bps, .. }| total.saturating_add(*bps));
				(beneficiaries, total_bps)
			};

			ensure!(total_bps <= 1000, Error::<T>::BrokerCommissionBpsTooHigh);

			let destination_address_internal =
				Self::validate_destination_address(&destination_address, destination_asset)?;

			if channel_metadata.is_some() {
				let destination_chain: ForeignChain = destination_asset.into();
				ensure!(destination_chain.ccm_support(), Error::<T>::CcmUnsupportedForTargetChain);
			}

			let (channel_id, deposit_address, expiry_height, channel_opening_fee) =
				T::DepositHandler::request_swap_deposit_address(
					source_asset,
					destination_asset,
					destination_address_internal,
					beneficiaries.clone(),
					broker,
					channel_metadata.clone(),
					boost_fee,
					refund_parameters.clone(),
				)?;

			Self::deposit_event(Event::<T>::SwapDepositAddressReady {
				deposit_address: T::AddressConverter::to_encoded_address(deposit_address),
				destination_address,
				source_asset,
				destination_asset,
				channel_id,
				broker_commission_rate: broker_commission,
				channel_metadata,
				source_chain_expiry_block: expiry_height,
				boost_fee,
				channel_opening_fee,
				affiliate_fees,
				refund_parameters,
			});

			Ok(())
		}
	}

	impl<T: Config> Pallet<T> {
		#[allow(clippy::result_unit_err)]
		pub fn get_scheduled_swap_legs(
			swaps: Vec<Swap>,
			base_asset: Asset,
			pool_sell_price: Option<SqrtPriceQ64F96>,
		) -> Vec<SwapLegInfo> {
			let mut swaps: Vec<_> = swaps.into_iter().map(SwapState::new).collect();

			// Can ignore the result here because we use pool price fallback below
			let _res = Self::swap_into_stable_taking_network_fee(&mut swaps);

			swaps
				.into_iter()
				.filter_map(|swap| {
					if swap.input_asset() == base_asset {
						Some(SwapLegInfo {
							swap_id: swap.swap_id(),
							base_asset,
							// All swaps from `base_asset` have to go through the stable asset:
							quote_asset: STABLE_ASSET,
							side: Side::Sell,
							amount: swap.input_amount(),
							source_asset: None,
							source_amount: None,
						})
					} else if swap.output_asset() == base_asset {
						// In case the swap is "simulated", the amount is just an estimate,
						// so we additionally include `source_asset` and `source_amount`:
						let (source_asset, source_amount) = if swap.input_asset() != STABLE_ASSET {
							(Some(swap.input_asset()), Some(swap.input_amount()))
						} else {
							(None, None)
						};

						let amount = swap.stable_amount.or_else(|| {
							// If the swap into stable asset failed, fallback to estimating the
							// amount via pool price.
							Some(
								output_amount_ceil(
									cf_amm::common::Amount::from(swap.input_amount()),
									sqrt_price_to_price(pool_sell_price?),
								)
								.saturated_into(),
							)
						})?;

						Some(SwapLegInfo {
							swap_id: swap.swap_id(),
							base_asset,
							// All swaps to `base_asset` have to go through the stable asset:
							quote_asset: STABLE_ASSET,
							side: Side::Buy,
							amount,
							source_asset,
							source_amount,
						})
					} else {
						None
					}
				})
				.collect()
		}

		fn swap_into_stable_taking_network_fee(
			swaps: &mut [SwapState],
		) -> Result<(), BatchExecutionError> {
			Self::do_group_and_swap(swaps, SwapLeg::ToStable)?;

			// Take NetworkFee for all swaps
			for swap in swaps.iter_mut() {
				debug_assert!(
					swap.stable_amount.is_some(),
					"All swaps should have Stable amount set here"
				);

				// Copy some data to avoid holding references:
				let swap_type = *swap.swap_type();
				let stable_amount = swap.stable_amount.get_or_insert_with(Default::default);

				let stable_amount_copy = *stable_amount;

				let NetworkFeeTaken { remaining_amount, network_fee } =
<<<<<<< HEAD
					if matches!(swap_type, SwapType::NetworkFee) {
						// Don't take network fee for network fee swaps
						NetworkFeeTaken { remaining_amount: stable_amount_copy, network_fee: 0 }
					} else {
						T::SwappingApi::take_network_fee(stable_amount_copy)
					};
=======
					Self::take_network_fee(*stable_amount);
>>>>>>> fe8b41bf

				*stable_amount = remaining_amount;
				swap.network_fee_taken = Some(network_fee);

				if swap.output_asset() == STABLE_ASSET {
					swap.final_output = Some(remaining_amount);
				}
			}

			Ok(())
		}

		#[transactional]
		fn execute_batch(swaps: Vec<Swap>) -> Result<Vec<SwapState>, BatchExecutionError> {
			let mut swaps: Vec<_> = swaps.into_iter().map(SwapState::new).collect();

			// Swap into Stable asset first, then take network fees:
			Self::swap_into_stable_taking_network_fee(&mut swaps)?;

			// Swap from Stable asset, and complete the swap logic.
			Self::do_group_and_swap(&mut swaps, SwapLeg::FromStable)?;

			// Swaps executed without triggering price impact protection, but we still need to
			// check that none of the swaps violated their minimum output requirements:
			let (non_violating, violating): (Vec<_>, Vec<_>) =
				swaps.into_iter().partition(|swap| {
					let final_output = swap.final_output.unwrap();
					swap.refund_params()
						.as_ref()
						.map_or(true, |params| final_output >= params.min_output)
				});

			if violating.is_empty() {
				Ok(non_violating)
			} else {
				Err(BatchExecutionError::PriceLimitHit {
					successful_swaps: non_violating.into_iter().map(|ctx| ctx.swap).collect(),
					failed_swaps: violating.into_iter().map(|ctx| ctx.swap).collect(),
				})
			}
		}

		fn process_ccm_outcome(
			swap_request_id: SwapRequestId,
			output_asset: Asset,
			output_address: ForeignChainAddress,
			principal_amount: AssetAmount,
			gas_amount: AssetAmount,
			ccm_deposit_metadata: CcmDepositMetadata,
		) {
			Self::deposit_event(Event::<T>::SwapRequestCompleted { swap_request_id });
			// Schedule the given ccm to be egressed and deposit an event.
			if let Ok(ScheduledEgressDetails { egress_id, egress_amount, fee_withheld }) =
				T::EgressHandler::schedule_egress(
					output_asset,
					principal_amount,
					output_address,
					Some((ccm_deposit_metadata, gas_amount)),
				) {
				Self::deposit_event(Event::<T>::SwapEgressScheduled {
					swap_request_id,
					egress_id,
					asset: output_asset,
					amount: egress_amount,
					fee: fee_withheld,
				});
			} else {
				log_or_panic!("CCM egress scheduling should never fail.");
			}
		}

		fn schedule_ccm_gas_swap(
			request_id: SwapRequestId,
			input_asset: Asset,
			gas_asset: Asset,
			gas_budget: AssetAmount,
			principal_output_amount: AssetAmount,
		) -> CcmSwapState {
			let swap_id = Self::schedule_swap(
				input_asset,
				gas_asset,
				gas_budget,
				None, // FoK does not apply to gas swaps
				SwapType::CcmGas,
				request_id,
			);

			CcmSwapState::GasSwapScheduled { gas_swap_id: swap_id, principal_output_amount }
		}

		fn process_swap_outcomes(swaps: &[SwapState]) {
			for swap in swaps {
				// To be consistent with `swap_output` and `intermediate_amount` (which do
				// not include the network fee), we report input amount without the network fee
				// for swaps from STABLE_ASSET:
				let swap_input = if swap.input_asset() == STABLE_ASSET {
					swap.stable_amount.unwrap_or_else(|| {
						log_or_panic!("stable amount must be set for swaps from STABLE_ASSET");
						swap.input_amount()
					})
				} else {
					swap.input_amount()
				};

				let swap_request_id = swap.swap.swap_request_id;

				let Some(mut request) = SwapRequests::<T>::take(swap_request_id) else {
					log_or_panic!("swap request not found");
					continue;
				};

				let Some(output_amount) = swap.final_output else {
					log_or_panic!("Swap is not completed yet!");
					continue;
				};

				Self::deposit_event(Event::<T>::SwapExecuted {
					swap_request_id,
					swap_id: swap.swap_id(),
					input_amount: swap_input,
					input_asset: swap.input_asset(),
					network_fee: swap.network_fee_taken.unwrap_or_default(),
					output_asset: swap.output_asset(),
					output_amount,
					intermediate_amount: swap.intermediate_amount(),
				});

				match &mut request.state {
					SwapRequestState::Ccm { state, ccm_deposit_metadata, output_address } =>
						match state {
							CcmSwapState::PrincipalSwapScheduled {
								principal_swap_id,
								gas_budget,
								other_gas_asset,
							} => {
								debug_assert!(swap.swap_id() == *principal_swap_id);

								if let Some(other_gas_asset) = other_gas_asset {
									*state = Self::schedule_ccm_gas_swap(
										swap_request_id,
										request.input_asset,
										*other_gas_asset,
										*gas_budget,
										output_amount,
									);

									// We are not done with the request, so put it back
									SwapRequests::<T>::insert(swap_request_id, request);
								} else {
									Self::process_ccm_outcome(
										swap_request_id,
										request.output_asset,
										output_address.clone(),
										output_amount,
										*gas_budget,
										ccm_deposit_metadata.clone(),
									);
								}
							},
							CcmSwapState::GasSwapScheduled {
								gas_swap_id,
								principal_output_amount,
							} => {
								debug_assert!(swap.swap_id() == *gas_swap_id);

								Self::process_ccm_outcome(
									swap_request_id,
									request.output_asset,
									output_address.clone(),
									*principal_output_amount,
									output_amount,
									ccm_deposit_metadata.clone(),
								);
							},
						},
					SwapRequestState::Regular { output_address } => {
						Self::deposit_event(Event::<T>::SwapRequestCompleted { swap_request_id });
						match T::EgressHandler::schedule_egress(
							swap.output_asset(),
							output_amount,
							output_address.clone(),
							None, /* ccm metadata */
						) {
							Ok(ScheduledEgressDetails {
								egress_id,
								egress_amount,
								fee_withheld,
							}) => {
								Self::deposit_event(Event::<T>::SwapEgressScheduled {
									swap_request_id: swap.swap.swap_request_id,
									egress_id,
									asset: swap.output_asset(),
									amount: egress_amount,
									fee: fee_withheld,
								});
							},
							Err(err) => {
								Self::deposit_event(Event::<T>::SwapEgressIgnored {
									swap_request_id,
									asset: swap.output_asset(),
									amount: output_amount,
									reason: err.into(),
								});
							},
						};
					},
					SwapRequestState::NetworkFee => {
						Self::deposit_event(Event::<T>::SwapRequestCompleted { swap_request_id });
						if swap.output_asset() == Asset::Flip {
							FlipToBurn::<T>::mutate(|total| {
								total.saturating_accrue(output_amount);
							});
						} else {
							log_or_panic!(
								"NetworkFee burning should not be in asset: {:?}",
								swap.output_asset()
							);
						}
					},
					SwapRequestState::IngressEgressFee => {
						Self::deposit_event(Event::<T>::SwapRequestCompleted { swap_request_id });

						if swap.output_asset() ==
							ForeignChain::from(swap.output_asset()).gas_asset()
						{
							T::IngressEgressFeeHandler::accrue_withheld_fee(
								swap.output_asset(),
								output_amount,
							);
						} else {
							log_or_panic!(
								"IngressEgressFee swap should not be to non-gas asset: {:?}",
								swap.output_asset()
							);
						}
					},
				}
			}
		}

		// The address and the asset being sent or withdrawn must be compatible.
		fn validate_destination_address(
			destination_address: &EncodedAddress,
			destination_asset: Asset,
		) -> Result<ForeignChainAddress, DispatchError> {
			let destination_address_internal =
				T::AddressConverter::try_from_encoded_address(destination_address.clone())
					.map_err(|_| Error::<T>::InvalidDestinationAddress)?;
			ensure!(
				destination_address_internal.chain() == ForeignChain::from(destination_asset),
				Error::<T>::IncompatibleAssetAndAddress
			);
			Ok(destination_address_internal)
		}

		// Helper function that splits swaps of a given direction, group them by asset
		// and do the swaps of a given direction. Processed and unprocessed swaps are
		// returned.
		fn do_group_and_swap(
			swaps: &mut [SwapState],
			direction: SwapLeg,
		) -> Result<(), BatchExecutionError> {
			let swap_groups =
				swaps.iter_mut().fold(BTreeMap::new(), |mut groups: BTreeMap<_, Vec<_>>, swap| {
					if let Some(asset) = swap.swap_asset(direction) {
						groups.entry(asset).or_default().push(swap);
					}
					groups
				});

			for (asset, swaps) in swap_groups {
				Self::execute_group_of_swaps(swaps, asset, direction).map_err(|amount| {
					BatchExecutionError::SwapLegFailed { asset, direction, amount }
				})?;
			}
			Ok(())
		}

		/// Bundle the given swaps and do a single swap of a given direction. Updates the given
		/// swaps in-place. If batch swap failed, return the input amount.
		fn execute_group_of_swaps(
			swaps: Vec<&mut SwapState>,
			asset: Asset,
			direction: SwapLeg,
		) -> Result<(), AssetAmount> {
			// Stable -> stable swap should never be called.
			debug_assert_ne!(asset, STABLE_ASSET);
			debug_assert!(
				!swaps.is_empty(),
				"The implementation of grouped_swaps ensures that the swap groups are non-empty."
			);

			let bundle_input: AssetAmount =
				swaps.iter().map(|swap| swap.swap_amount(direction).unwrap_or_default()).sum();

			// Process the swap leg as a bundle. No network fee is taken here.
			let bundle_output = T::SwappingApi::swap_single_leg(
				match direction {
					SwapLeg::FromStable => STABLE_ASSET,
					SwapLeg::ToStable => asset,
				},
				match direction {
					SwapLeg::FromStable => asset,
					SwapLeg::ToStable => STABLE_ASSET,
				},
				bundle_input,
			)
			.map_err(|_| bundle_input)?;

			for swap in swaps {
				let swap_output = if bundle_input > 0 {
					multiply_by_rational_with_rounding(
						swap.swap_amount(direction).unwrap_or_default(),
						bundle_output,
						bundle_input,
						Rounding::Down,
					)
					.expect(
						"bundle_input >= swap_amount && bundle_input != 0 ∴ result can't overflow",
					)
				} else {
					0
				};

				swap.update_swap_result(direction, swap_output);

				if swap_output == 0 && matches!(swap.swap_type(), SwapType::Swap) {
					// This is unlikely but theoretically possible if, for example, the initial swap
					// input is so small compared to the total bundle size that it rounds down to
					// zero when we do the division.
					log::warn!(
						"Swap {:?} in bundle {{ input: {bundle_input}, output: {bundle_output} }} resulted in swap output of zero.",
						swap.swap
					);
				}
			}

			Ok(())
		}

		fn schedule_swap(
			input_asset: Asset,
			output_asset: Asset,
			input_amount: AssetAmount,
			refund_params: Option<SwapRefundParameters>,
			swap_type: SwapType,
			swap_request_id: SwapRequestId,
		) -> SwapId {
			let swap_id = SwapIdCounter::<T>::mutate(|id| {
				id.saturating_accrue(1);
				*id
			});

			let execute_at = frame_system::Pallet::<T>::block_number() + SWAP_DELAY_BLOCKS.into();

			SwapQueue::<T>::append(
				execute_at,
				Swap::new(
					swap_id,
					swap_request_id,
					input_asset,
					output_asset,
					input_amount,
					refund_params,
					swap_type,
				),
			);

			Self::deposit_event(Event::<T>::SwapScheduled {
				swap_request_id,
				swap_id,
				input_amount,
				swap_type,
				execute_at,
			});

			swap_id
		}

		#[transactional]
		pub fn swap_with_network_fee(
			from: Asset,
			to: Asset,
			input_amount: AssetAmount,
		) -> Result<SwapOutput, DispatchError> {
			Ok(match (from, to) {
				(_, STABLE_ASSET) => {
					let NetworkFeeTaken { remaining_amount: output, network_fee } =
						Self::take_network_fee(T::SwappingApi::swap_single_leg(
							from,
							to,
							input_amount,
						)?);

					SwapOutput { intermediary: None, output, network_fee }
				},
				(STABLE_ASSET, _) => {
					let NetworkFeeTaken { remaining_amount: input_amount, network_fee } =
						Self::take_network_fee(input_amount);

					SwapOutput {
						intermediary: None,
						output: T::SwappingApi::swap_single_leg(from, to, input_amount)?,
						network_fee,
					}
				},
				_ => {
					let NetworkFeeTaken { remaining_amount: intermediary, network_fee } =
						Self::take_network_fee(T::SwappingApi::swap_single_leg(
							from,
							STABLE_ASSET,
							input_amount,
						)?);

					SwapOutput {
						intermediary: Some(intermediary),
						output: T::SwappingApi::swap_single_leg(STABLE_ASSET, to, intermediary)?,
						network_fee,
					}
				},
			})
		}

		pub fn take_network_fee(input: AssetAmount) -> NetworkFeeTaken {
			if input.is_zero() {
				return NetworkFeeTaken { remaining_amount: 0, network_fee: 0 };
			}
			let (remaining, fee) = utilities::calculate_network_fee(T::NetworkFee::get(), input);
			CollectedNetworkFee::<T>::mutate(|total| {
				total.saturating_accrue(fee);
			});
			NetworkFeeTaken { remaining_amount: remaining, network_fee: fee }
		}
	}

	impl<T: Config> SwapRequestHandler for Pallet<T> {
		type AccountId = T::AccountId;

		fn init_swap_request(
			input_asset: Asset,
			input_amount: AssetAmount,
			output_asset: Asset,
			request_type: SwapRequestType,
			broker_fees: Beneficiaries<Self::AccountId>,
			refund_params: Option<ChannelRefundParameters>,
			origin: SwapOrigin,
		) -> Result<SwapRequestId, DispatchError> {
			let (net_amount, broker_fee) = {
				// Subtract broker fee:

				// Permill maxes out at 100% so this is safe.
				let fee: u128 = Permill::from_parts(
					broker_fees.iter().fold(0, |acc, entry| acc + entry.bps) as u32 *
						BASIS_POINTS_PER_MILLION,
				) * input_amount;

				assert!(fee <= input_amount, "Broker fee cannot be more than the amount");

				for Beneficiary { account, bps } in broker_fees {
					EarnedBrokerFees::<T>::mutate(&account, input_asset, |earned_fees| {
						earned_fees.saturating_accrue(
							Permill::from_parts(bps as u32 * BASIS_POINTS_PER_MILLION) *
								input_amount,
						)
					});
				}

				(input_amount.saturating_sub(fee), fee)
			};

			let request_id = SwapRequestIdCounter::<T>::mutate(|id| {
				id.saturating_accrue(1);
				*id
			});

			// Do not limit the maximum swap amount for network fee swaps.
			let net_amount = if matches!(request_type, SwapRequestType::NetworkFee) {
				net_amount
			} else {
				let (swap_amount, confiscated_amount) =
					match MaximumSwapAmount::<T>::get(input_asset) {
						Some(max) =>
							(sp_std::cmp::min(net_amount, max), net_amount.saturating_sub(max)),
						None => (net_amount, Zero::zero()),
					};
				if !confiscated_amount.is_zero() {
					CollectedRejectedFunds::<T>::mutate(input_asset, |fund| {
						*fund = fund.saturating_add(confiscated_amount)
					});
					Self::deposit_event(Event::<T>::SwapAmountConfiscated {
						swap_request_id: request_id,
						asset: input_asset,
						total_amount: input_amount,
						confiscated_amount,
					});
				}
				swap_amount
			};

			// Now that we know input amount, we can calculate the minimum output amount:
			let refund_params = refund_params.map(|params| SwapRefundParameters {
				refund_block: {
					use sp_arithmetic::traits::UniqueSaturatedInto;
					// In practice block number always fits in u32:
					let current_block: u32 =
						frame_system::Pallet::<T>::block_number().unique_saturated_into();
					current_block.saturating_add(params.retry_duration)
				},
				refund_address: params.refund_address,
				min_output: u128::try_from(cf_amm::common::output_amount_ceil(
					input_amount.into(),
					params.min_price,
				))
				.unwrap_or(u128::MAX),
			});

			let request_type_for_event = match request_type {
				SwapRequestType::NetworkFee => {
					let _swap_id = Self::schedule_swap(
						input_asset,
						output_asset,
						net_amount,
						None,
						SwapType::NetworkFee,
						request_id,
					);

					SwapRequests::<T>::insert(
						request_id,
						SwapRequest {
							id: request_id,
							input_asset,
							output_asset,
							refund_params: None,
							state: SwapRequestState::NetworkFee,
						},
					);

					RequestTypeEncoded::NetworkFee
				},
				SwapRequestType::IngressEgressFee => {
					let _swap_id = Self::schedule_swap(
						input_asset,
						output_asset,
						net_amount,
						refund_params.clone(),
						SwapType::IngressEgressFee,
						request_id,
					);

					SwapRequests::<T>::insert(
						request_id,
						SwapRequest {
							id: request_id,
							input_asset,
							output_asset,
							refund_params: None,
							state: SwapRequestState::IngressEgressFee,
						},
					);

					RequestTypeEncoded::IngressEgressFee
				},
				SwapRequestType::Regular { output_address } => {
					Self::schedule_swap(
						input_asset,
						output_asset,
						net_amount,
						refund_params.clone(),
						SwapType::Swap,
						request_id,
					);

					SwapRequests::<T>::insert(
						request_id,
						SwapRequest {
							id: request_id,
							input_asset,
							output_asset,
							refund_params: refund_params.clone(),
							state: SwapRequestState::Regular {
								output_address: output_address.clone(),
							},
						},
					);

					RequestTypeEncoded::Regular {
						output_address: T::AddressConverter::to_encoded_address(output_address),
					}
				},
				SwapRequestType::Ccm { ccm_deposit_metadata, output_address } => {
					let encoded_destination_address =
						T::AddressConverter::to_encoded_address(output_address.clone());
					// Caller should ensure that assets and addresses are compatible.
					debug_assert!(output_address.chain() == ForeignChain::from(output_asset));

					let CcmSwapAmounts { principal_swap_amount, gas_budget, other_gas_asset } =
						match ccm::principal_and_gas_amounts(
							net_amount,
							&ccm_deposit_metadata.channel_metadata,
							input_asset,
							output_asset,
						) {
							Ok(amounts) => amounts,
							Err(reason) => {
								// Confiscate the deposit and emit an event.
								CollectedRejectedFunds::<T>::mutate(input_asset, |fund| {
									*fund = fund.saturating_add(net_amount)
								});

								Self::deposit_event(Event::<T>::CcmFailed {
									reason,
									destination_address: encoded_destination_address,
									deposit_metadata: ccm_deposit_metadata.clone(),
									origin: origin.clone(),
								});
								return Err(DispatchError::Other("Invalid CCM parameters"));
							},
						};

<<<<<<< HEAD
					// See if princial swap is needed, schedule it first if so:
					if input_asset != output_asset && !principal_swap_amount.is_zero() {
						let swap_id = Self::schedule_swap(
							input_asset,
							output_asset,
							principal_swap_amount,
							refund_params.clone(),
							SwapType::CcmPrincipal,
							request_id,
						);

						SwapRequests::<T>::insert(
							request_id,
							SwapRequest {
								id: request_id,
								input_asset,
								output_asset,
								refund_params: refund_params.clone(),
								state: SwapRequestState::Ccm {
									state: CcmSwapState::PrincipalSwapScheduled {
										principal_swap_id: swap_id,
										gas_budget,
										other_gas_asset,
									},
									ccm_deposit_metadata: ccm_deposit_metadata.clone(),
									output_address: output_address.clone(),
								},
							},
						);
					// See if gas swap is needed, schedule it immediately if so
					// (since there is no principal swap in this case):
					} else if let Some(other_gas_asset) = other_gas_asset {
						let ccm_state = Self::schedule_ccm_gas_swap(
							request_id,
							input_asset,
							other_gas_asset,
							gas_budget,
							principal_swap_amount,
						);

						let swap_request = SwapRequest {
							id: request_id,
							input_asset,
							output_asset,
							refund_params: refund_params.clone(),
							state: SwapRequestState::Ccm {
								state: ccm_state,
								ccm_deposit_metadata: ccm_deposit_metadata.clone(),
								output_address,
							},
						};
=======
			Ok(CcmSwapIds { principal_swap_id, gas_swap_id })
		}
	}

	impl<T: Config> cf_traits::AssetConverter for Pallet<T> {
		fn calculate_input_for_gas_output<C: Chain>(
			input_asset: C::ChainAsset,
			required_gas: C::ChainAmount,
		) -> Option<C::ChainAmount> {
			use frame_support::sp_runtime::helpers_128bit::multiply_by_rational_with_rounding;

			if required_gas.is_zero() {
				return Some(Zero::zero())
			}

			let output_asset = C::GAS_ASSET.into();
			let input_asset = input_asset.into();
			if input_asset == output_asset {
				return Some(required_gas)
			}

			let estimation_input = utilities::fee_estimation_basis(input_asset).defensive_proof(
				"Fee estimation cap not available. Please report this to Chainflip Labs.",
			)?;

			let estimation_output = with_transaction_unchecked(|| {
				TransactionOutcome::Rollback(
					Self::swap_with_network_fee(input_asset, output_asset, estimation_input).ok(),
				)
			})?
			.output;

			if estimation_output == 0 {
				None
			} else {
				let input_amount_to_convert = multiply_by_rational_with_rounding(
					required_gas.into(),
					estimation_input,
					estimation_output,
					sp_arithmetic::Rounding::Down,
				)
				.defensive_proof(
					"Unexpected overflow occurred during asset conversion. Please report this to Chainflip Labs."
				)?;

				Some(input_amount_to_convert.unique_saturated_into())
			}
		}
	}
}
>>>>>>> fe8b41bf

						SwapRequests::<T>::insert(request_id, swap_request);
					} else {
						// No swaps are needed, process the CCM outcome immediately:
						Self::process_ccm_outcome(
							request_id,
							output_asset,
							output_address,
							principal_swap_amount,
							gas_budget,
							ccm_deposit_metadata.clone(),
						);
					}

					RequestTypeEncoded::Ccm {
						output_address: encoded_destination_address,
						ccm_metadata: ccm_deposit_metadata,
					}
				},
			};

			Self::deposit_event(Event::<T>::SwapRequested {
				swap_request_id: request_id,
				input_asset,
				input_amount,
				output_asset,
				broker_fee,
				request_type: request_type_for_event,
				origin: origin.clone(),
			});

			Ok(request_id)
		}
	}
}

impl<T: Config> cf_traits::FlipBurnInfo for Pallet<T> {
	fn take_flip_to_burn() -> AssetAmount {
		FlipToBurn::<T>::take()
	}
}

<<<<<<< HEAD
pub struct NoPendingSwaps<T: Config>(PhantomData<T>);

impl<T: Config> ExecutionCondition for NoPendingSwaps<T> {
	fn is_satisfied() -> bool {
		SwapQueue::<T>::iter().all(|(_, swaps)| swaps.is_empty())
=======
pub mod utilities {
	use super::*;

	pub fn calculate_network_fee(
		fee_percentage: Permill,
		input: AssetAmount,
	) -> (AssetAmount, AssetAmount) {
		let fee = fee_percentage * input;
		(input - fee, fee)
	}

	/// The amount of a non-gas asset to be used for transaction fee estimation.
	///
	/// This should be of a similar order of magnitude to expected fees to get an accurate result.
	///
	/// The value should be large enough to allow a good estimation of the fee, but small enough
	/// to not exhaust the pool liquidity.
	pub fn fee_estimation_basis(asset: Asset) -> Option<u128> {
		use cf_primitives::FLIPPERINOS_PER_FLIP;
		/// 20 Dollars.
		const USD_ESTIMATION_CAP: u128 = 20_000_000;

		match asset {
			Asset::Flip => Some(10 * FLIPPERINOS_PER_FLIP),
			Asset::Usdc => Some(USD_ESTIMATION_CAP),
			Asset::Usdt => Some(USD_ESTIMATION_CAP),
			Asset::ArbUsdc => Some(USD_ESTIMATION_CAP),
			_ => None,
		}
>>>>>>> fe8b41bf
	}
}<|MERGE_RESOLUTION|>--- conflicted
+++ resolved
@@ -46,7 +46,7 @@
 pub mod weights;
 pub use weights::WeightInfo;
 
-pub const PALLET_VERSION: StorageVersion = StorageVersion::new(5);
+pub const PALLET_VERSION: StorageVersion = StorageVersion::new(6);
 
 pub const SWAP_DELAY_BLOCKS: u32 = 2;
 
@@ -297,16 +297,10 @@
 
 	use cf_amm::common::{output_amount_ceil, sqrt_price_to_price, SqrtPriceQ64F96};
 	use cf_chains::{address::EncodedAddress, AnyChain, Chain};
-<<<<<<< HEAD
-	use cf_primitives::{Asset, AssetAmount, BasisPoints, EgressId, SwapId, SwapRequestId};
+	use cf_primitives::{
+		Asset, AssetAmount, BasisPoints, EgressId, SwapId, SwapOutput, SwapRequestId,
+	};
 	use cf_traits::{AccountRoleRegistry, Chainflip, EgressApi, ScheduledEgressDetails};
-=======
-	use cf_primitives::{Asset, AssetAmount, BasisPoints, EgressId, SwapId, SwapOutput};
-	use cf_traits::{
-		AccountRoleRegistry, CcmSwapIds, Chainflip, EgressApi, ScheduledEgressDetails,
-		SwapDepositHandler,
-	};
->>>>>>> fe8b41bf
 	use frame_system::WeightInfo as SystemWeightInfo;
 	use sp_runtime::SaturatedConversion;
 
@@ -522,20 +516,13 @@
 			amount: AssetAmount,
 			reason: DispatchError,
 		},
-<<<<<<< HEAD
-		// TODO: add SwapFailed?
-=======
-		NetworkFeeTaken {
-			swap_id: SwapId,
-			fee_amount: AssetAmount,
-		},
 		BuyIntervalSet {
 			buy_interval: BlockNumberFor<T>,
 		},
 		SwapRetryDelaySet {
 			swap_retry_delay: BlockNumberFor<T>,
 		},
->>>>>>> fe8b41bf
+		// TODO: add SwapFailed?
 	}
 	#[pallet::error]
 	pub enum Error<T> {
@@ -604,13 +591,20 @@
 				{
 					weight_used.saturating_accrue(T::DbWeight::get().reads_writes(1, 1));
 					if let Err(e) = CollectedNetworkFee::<T>::try_mutate(|collected_fee| {
-						Self::schedule_swap(
+						if Self::init_swap_request(
 							Asset::Usdc,
+							*collected_fee,
 							Asset::Flip,
-							*collected_fee,
-							None, /* refund parameters */
-							SwapType::NetworkFee,
-						);
+							SwapRequestType::NetworkFee,
+							Default::default(),
+							None,
+							SwapOrigin::Internal,
+						)
+						.is_err()
+						{
+							log_or_panic!("Network fee swap should never fail");
+						}
+
 						collected_fee.set_zero();
 						Ok::<_, DispatchError>(())
 					}) {
@@ -1142,16 +1136,12 @@
 				let stable_amount_copy = *stable_amount;
 
 				let NetworkFeeTaken { remaining_amount, network_fee } =
-<<<<<<< HEAD
 					if matches!(swap_type, SwapType::NetworkFee) {
 						// Don't take network fee for network fee swaps
 						NetworkFeeTaken { remaining_amount: stable_amount_copy, network_fee: 0 }
 					} else {
-						T::SwappingApi::take_network_fee(stable_amount_copy)
+						Self::take_network_fee(stable_amount_copy)
 					};
-=======
-					Self::take_network_fee(*stable_amount);
->>>>>>> fe8b41bf
 
 				*stable_amount = remaining_amount;
 				swap.network_fee_taken = Some(network_fee);
@@ -1772,7 +1762,6 @@
 							},
 						};
 
-<<<<<<< HEAD
 					// See if princial swap is needed, schedule it first if so:
 					if input_asset != output_asset && !principal_swap_amount.is_zero() {
 						let swap_id = Self::schedule_swap(
@@ -1824,8 +1813,38 @@
 								output_address,
 							},
 						};
-=======
-			Ok(CcmSwapIds { principal_swap_id, gas_swap_id })
+
+						SwapRequests::<T>::insert(request_id, swap_request);
+					} else {
+						// No swaps are needed, process the CCM outcome immediately:
+						Self::process_ccm_outcome(
+							request_id,
+							output_asset,
+							output_address,
+							principal_swap_amount,
+							gas_budget,
+							ccm_deposit_metadata.clone(),
+						);
+					}
+
+					RequestTypeEncoded::Ccm {
+						output_address: encoded_destination_address,
+						ccm_metadata: ccm_deposit_metadata,
+					}
+				},
+			};
+
+			Self::deposit_event(Event::<T>::SwapRequested {
+				swap_request_id: request_id,
+				input_asset,
+				input_amount,
+				output_asset,
+				broker_fee,
+				request_type: request_type_for_event,
+				origin: origin.clone(),
+			});
+
+			Ok(request_id)
 		}
 	}
 
@@ -1875,42 +1894,6 @@
 		}
 	}
 }
->>>>>>> fe8b41bf
-
-						SwapRequests::<T>::insert(request_id, swap_request);
-					} else {
-						// No swaps are needed, process the CCM outcome immediately:
-						Self::process_ccm_outcome(
-							request_id,
-							output_asset,
-							output_address,
-							principal_swap_amount,
-							gas_budget,
-							ccm_deposit_metadata.clone(),
-						);
-					}
-
-					RequestTypeEncoded::Ccm {
-						output_address: encoded_destination_address,
-						ccm_metadata: ccm_deposit_metadata,
-					}
-				},
-			};
-
-			Self::deposit_event(Event::<T>::SwapRequested {
-				swap_request_id: request_id,
-				input_asset,
-				input_amount,
-				output_asset,
-				broker_fee,
-				request_type: request_type_for_event,
-				origin: origin.clone(),
-			});
-
-			Ok(request_id)
-		}
-	}
-}
 
 impl<T: Config> cf_traits::FlipBurnInfo for Pallet<T> {
 	fn take_flip_to_burn() -> AssetAmount {
@@ -1918,13 +1901,13 @@
 	}
 }
 
-<<<<<<< HEAD
 pub struct NoPendingSwaps<T: Config>(PhantomData<T>);
 
 impl<T: Config> ExecutionCondition for NoPendingSwaps<T> {
 	fn is_satisfied() -> bool {
 		SwapQueue::<T>::iter().all(|(_, swaps)| swaps.is_empty())
-=======
+	}
+}
 pub mod utilities {
 	use super::*;
 
@@ -1954,6 +1937,5 @@
 			Asset::ArbUsdc => Some(USD_ESTIMATION_CAP),
 			_ => None,
 		}
->>>>>>> fe8b41bf
 	}
 }