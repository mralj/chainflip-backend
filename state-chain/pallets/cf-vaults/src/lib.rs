#![cfg_attr(not(feature = "std"), no_std)]

//! # ChainFlip Vaults Module
//!
//! A module managing the vaults of ChainFlip
//!
//! - [`Config`]
//! - [`Call`]
//! - [`Module`]
//!
//! ## Overview
//! The module contains functionality to manage the vault rotation that has to occur for the ChainFlip
//! validator set to rotate.  The process of vault rotation is triggered by a successful auction via
//! the trait `VaultRotation::start_vault_rotation()`, which provides a list of suitable validators with which we would
//! like to proceed in rotating the vaults concerned.  The process of rotation is multi-faceted and involves a number of
//! pallets.  With the end of an epoch (by reaching a block number or forced), the `Validator` pallet requests an auction to
//! start from the `Auction` pallet.  A set of stakers are provided by the `Staking` pallet and an auction is run with the
//! outcome being shared via `VaultRotation::start_vault_rotation()`.

//! A key generation request is created for each chain supported and emitted as an event from which a ceremony is performed
//! and on success reports back with a response which is delegated to the chain specialisation which continues performing
//! steps necessary to rotate its vault implementing the `ChainVault` trait.  On completing this phase and via the trait
//! `ChainHandler`, the final step is executed with a vault rotation request being emitted.  A `VaultRotationResponse` is
//! submitted to inform whether this request to rotate has succeeded or not.
//!
//! Currently Ethereum is the only supported chain.
//!
//! During the process the network is in an auction phase, where the current validators secure the network and on successful
//! rotation of the vaults a set of nodes become validators.  Feedback on whether a rotation had occurred is provided by
//! `VaultRotation::finalize_rotation()` with which on success the validators are rotated and on failure a new auction
//! is started.
//!
//!
//! ## Terminology
//! - **Vault:** A cryptocurrency wallet.
//! - **Validators:** A set of nodes that validate and support the ChainFlip network.
//! - **Bad Validators:** A set of nodes that have acted badly, the determination of what bad is is
//!   outside the scope of the `Vaults` pallet.
//! - **Key generation:** The process of creating a new key pair which would be used for operating a vault.
//! - **Auction:** A process by which a set of validators are proposed and on successful vault rotation
//!   become the next validating set for the network.
//! - **Vault Rotation:** The rotation of vaults where funds are 'moved' from one to another.
//! - **Validator Rotation:** The rotation of validators from old to new.

use frame_support::pallet_prelude::*;
use sp_std::prelude::*;

use cf_traits::{
	Nonce, NonceIdentifier, NonceProvider, RotationError, VaultRotation, VaultRotationHandler,
};
pub use pallet::*;

pub use crate::rotation::*;
// we need these types exposed so subxt can use the type size
use crate::ethereum::EthereumChain;
pub use crate::rotation::{KeygenRequest, VaultRotationRequest};
use sp_runtime::traits::One;

mod ethereum;
pub mod rotation;

#[cfg(test)]
mod mock;
#[cfg(test)]
mod tests;

#[frame_support::pallet]
pub mod pallet {
	use super::*;
	use crate::ethereum::EthereumChain;
	use crate::rotation::SchnorrSignature;
	use cf_traits::{Chainflip, Nonce, NonceIdentifier};
	use frame_system::pallet_prelude::*;

	#[pallet::pallet]
	#[pallet::generate_store(pub (super) trait Store)]
	pub struct Pallet<T>(_);

	#[pallet::config]
	pub trait Config: frame_system::Config + Chainflip {
		/// The event type
		type Event: From<Event<Self>> + IsType<<Self as frame_system::Config>::Event>;
		/// Provides an origin check for witness transactions.
		type EnsureWitnessed: EnsureOrigin<Self::Origin>;
		/// A public key
		type PublicKey: Member + Parameter + Into<Vec<u8>> + Default + MaybeSerializeDeserialize;
		/// A transaction
		type Transaction: Member + Parameter + Into<Vec<u8>> + Default;
		/// Rotation handler
		type RotationHandler: VaultRotationHandler<ValidatorId = Self::ValidatorId>;
		/// A nonce provider
		type NonceProvider: NonceProvider;
	}

	/// Pallet implements [`Hooks`] trait
	#[pallet::hooks]
	impl<T: Config> Hooks<BlockNumberFor<T>> for Pallet<T> {}

	/// Current request index used in request/response
	#[pallet::storage]
	#[pallet::getter(fn current_request)]
	pub(super) type CurrentRequest<T: Config> = StorageValue<_, CeremonyId, ValueQuery>;

	/// The Vault for this instance
	#[pallet::storage]
	#[pallet::getter(fn eth_vault)]
	pub(super) type EthereumVault<T: Config> =
		StorageValue<_, Vault<T::PublicKey, T::Transaction>, ValueQuery>;

	/// A map acting as a list of our current vault rotations
	#[pallet::storage]
	#[pallet::getter(fn vault_rotations)]
	pub(super) type VaultRotations<T: Config> =
		StorageMap<_, Blake2_128Concat, CeremonyId, KeygenRequest<T::ValidatorId>>;

	/// A map of Nonces for chains supported
	#[pallet::storage]
	#[pallet::getter(fn chain_nonces)]
	pub(super) type ChainNonces<T: Config> =
		StorageMap<_, Blake2_128Concat, NonceIdentifier, Nonce>;

	#[pallet::event]
	#[pallet::generate_deposit(pub (super) fn deposit_event)]
	pub enum Event<T: Config> {
		/// Request a key generation \[request_index, request\]
		KeygenRequest(CeremonyId, KeygenRequest<T::ValidatorId>),
		/// Request a rotation of the vault for this chain \[request_index, request\]
		VaultRotationRequest(CeremonyId, VaultRotationRequest),
		/// The vault for the request has rotated \[request_index\]
		VaultRotationCompleted(CeremonyId),
		/// A rotation of vaults has been aborted \[request_indexes\]
		RotationAborted(Vec<CeremonyId>),
		/// A complete set of vaults have been rotated
		VaultsRotated,
		/// Request this payload to be signed by the existing aggregate key
		ThresholdSignatureRequest(
			CeremonyId,
			ThresholdSignatureRequest<T::PublicKey, T::ValidatorId>,
		),
	}

	#[pallet::error]
	pub enum Error<T> {
		/// An invalid ceremony id
		InvalidCeremonyId,
		/// We have an empty validator set
		EmptyValidatorSet,
		/// The key generation response failed
		KeyResponseFailed,
		/// A vault rotation has failed
		VaultRotationCompletionFailed,
		/// A key generation response has failed
		KeygenResponseFailed,
		/// A vault rotation has failed
		VaultRotationFailed,
		/// A set of badly acting validators
		BadValidators,
		/// Failed to construct a valid chain specific payload for rotation
		FailedToConstructPayload,
		/// Failed to sign the tx for the ethereum chain
		SignatureResponseFailed,
		/// The rotation has not been confirmed
		NotConfirmed,
		/// Failed to make a key generation request
		FailedToMakeKeygenRequest,
	}

	#[pallet::call]
	impl<T: Config> Pallet<T> {
		/// A key generation response received from a key generation request and handled
		/// by [KeygenRequestResponse::handle_response]
		#[pallet::weight(10_000)]
		pub fn keygen_response(
			origin: OriginFor<T>,
			ceremony_id: CeremonyId,
			response: KeygenResponse<T::ValidatorId, T::PublicKey>,
		) -> DispatchResultWithPostInfo {
			T::EnsureWitnessed::ensure_origin(origin)?;
			match KeygenRequestResponse::<T>::handle_response(ceremony_id, response) {
				Ok(_) => Ok(().into()),
				Err(e) => Err(Error::<T>::from(e).into()),
			}
		}

		/// A vault rotation response received from a vault rotation request and handled
		/// by [VaultRotationRequestResponse::handle_response]
		#[pallet::weight(10_000)]
		pub fn vault_rotation_response(
			origin: OriginFor<T>,
			ceremony_id: CeremonyId,
			response: VaultRotationResponse<T::PublicKey, T::Transaction>,
		) -> DispatchResultWithPostInfo {
			T::EnsureWitnessed::ensure_origin(origin)?;
			match VaultRotationRequestResponse::<T>::handle_response(ceremony_id, response) {
				Ok(_) => Ok(().into()),
				Err(e) => Err(Error::<T>::from(e).into()),
			}
		}

		/// A ethereum signing transaction response received and handled
		/// by [EthereumChain::handle_response]
		#[pallet::weight(10_000)]
		pub fn threshold_signature_response(
			origin: OriginFor<T>,
<<<<<<< HEAD
			ceremony_id: CeremonyId,
			response: ThresholdSignatureResponse<T::ValidatorId>,
		) -> DispatchResultWithPostInfo {
			T::EnsureWitnessed::ensure_origin(origin)?;
			match EthereumChain::<T>::handle_response(ceremony_id, response) {
=======
			request_id: RequestIndex,
			response: ThresholdSignatureResponse<T::ValidatorId, SchnorrSignature>,
		) -> DispatchResultWithPostInfo {
			T::EnsureWitnessed::ensure_origin(origin)?;
			// We just have the Ethereum chain to handle this Schnorr signature
			match EthereumChain::<T>::handle_response(request_id, response) {
>>>>>>> a7a26992
				Ok(_) => Ok(().into()),
				Err(_) => Err(Error::<T>::SignatureResponseFailed.into()),
			}
		}
	}

	#[pallet::genesis_config]
	pub struct GenesisConfig<T: Config> {
		pub ethereum_vault_key: T::PublicKey,
	}

	#[cfg(feature = "std")]
	impl<T: Config> Default for GenesisConfig<T> {
		fn default() -> Self {
			Self {
				ethereum_vault_key: Default::default(),
			}
		}
	}

	// The build of genesis for the pallet.
	#[pallet::genesis_build]
	impl<T: Config> GenesisBuild<T> for GenesisConfig<T> {
		fn build(&self) {
			EthereumVault::<T>::set(Vault {
				old_key: self.ethereum_vault_key.clone(),
				new_key: Default::default(),
				tx: Default::default(),
			});
		}
	}
}

impl<T: Config> From<RotationError<T::ValidatorId>> for Error<T> {
	fn from(err: RotationError<T::ValidatorId>) -> Self {
		match err {
			RotationError::EmptyValidatorSet => Error::<T>::EmptyValidatorSet,
			RotationError::BadValidators(_) => Error::<T>::BadValidators,
			RotationError::FailedToConstructPayload => Error::<T>::FailedToConstructPayload,
			RotationError::VaultRotationCompletionFailed => {
				Error::<T>::VaultRotationCompletionFailed
			}
			RotationError::KeyResponseFailed => Error::<T>::KeyResponseFailed,
			RotationError::InvalidCeremonyId => Error::<T>::InvalidCeremonyId,
			RotationError::NotConfirmed => Error::<T>::NotConfirmed,
			RotationError::FailedToMakeKeygenRequest => Error::<T>::FailedToMakeKeygenRequest,
		}
	}
}

impl<T: Config> NonceProvider for Pallet<T> {
	fn next_nonce(identifier: NonceIdentifier) -> Nonce {
		ChainNonces::<T>::mutate(identifier, |nonce| {
			let new_nonce = nonce.unwrap_or_default().saturating_add(One::one());
			*nonce = Some(new_nonce);
			new_nonce
		})
	}
}

impl<T: Config> Pallet<T> {
	/// Abort all rotations registered and notify the `VaultRotationHandler` trait of our decision to abort.
	fn abort_rotation() {
		Self::deposit_event(Event::RotationAborted(
			VaultRotations::<T>::iter().map(|(k, _)| k).collect(),
		));
		VaultRotations::<T>::remove_all();
		T::RotationHandler::abort();
	}

	/// Provide the next ceremony id
	fn next_index() -> CeremonyId {
		CurrentRequest::<T>::mutate(|index| {
			*index = *index + 1;
			*index
		})
	}

	fn rotations_complete() -> bool {
		VaultRotations::<T>::iter().count() == 0
	}
}

impl<T: Config> VaultRotation for Pallet<T> {
	type ValidatorId = T::ValidatorId;
	fn start_vault_rotation(
		candidates: Vec<Self::ValidatorId>,
	) -> Result<(), RotationError<Self::ValidatorId>> {
		// Main entry point for the pallet
		ensure!(!candidates.is_empty(), RotationError::EmptyValidatorSet);
		// Create a KeyGenRequest for Ethereum
		let keygen_request = KeygenRequest {
			chain_type: ChainType::Ethereum,
			validator_candidates: candidates.clone(),
		};

		KeygenRequestResponse::<T>::make_request(Self::next_index(), keygen_request)
			.map_err(|_| RotationError::FailedToMakeKeygenRequest)
	}

	fn finalize_rotation() -> Result<(), RotationError<Self::ValidatorId>> {
		// The 'exit' point for the pallet, no rotations left to process
		if Pallet::<T>::rotations_complete() {
			// We can now confirm the auction and rotate
			// The process has completed successfully
			Self::deposit_event(Event::VaultsRotated);
			Ok(())
		} else {
			// Wait on confirmation
			Err(RotationError::NotConfirmed)
		}
	}
}

// The first phase generating the key generation requests
struct KeygenRequestResponse<T: Config>(PhantomData<T>);

impl<T: Config>
	RequestResponse<
		CeremonyId,
		KeygenRequest<T::ValidatorId>,
		KeygenResponse<T::ValidatorId, T::PublicKey>,
		RotationError<T::ValidatorId>,
	> for KeygenRequestResponse<T>
{
	/// Emit as an event the key generation request, this is the first step after receiving a proposed
	/// validator set from the `AuctionHandler::on_auction_completed()`
	fn make_request(
		index: CeremonyId,
		request: KeygenRequest<T::ValidatorId>,
	) -> Result<(), RotationError<T::ValidatorId>> {
		VaultRotations::<T>::insert(index, request.clone());
		Pallet::<T>::deposit_event(Event::KeygenRequest(index, request));
		Ok(())
	}

	/// Try to process the response back for the key generation request and hand it off to the relevant
	/// chain to continue processing.  Failure would result in penalisation for the bad validators returned
	/// and the vault rotation aborted.
	fn handle_response(
		index: CeremonyId,
		response: KeygenResponse<T::ValidatorId, T::PublicKey>,
	) -> Result<(), RotationError<T::ValidatorId>> {
		ensure_index!(index);
		match response {
			KeygenResponse::Success(new_public_key) => {
				// Go forth and construct
				match VaultRotations::<T>::try_get(index) {
					Ok(keygen_request) => EthereumChain::<T>::start_vault_rotation(
						index,
						new_public_key,
						keygen_request.validator_candidates.to_vec(),
					),
					Err(_) => Err(RotationError::KeyResponseFailed),
				}
			}
			KeygenResponse::Failure(bad_validators) => {
				// Abort this key generation request
				Pallet::<T>::abort_rotation();
				// Do as you wish with these, I wash my hands..
				T::RotationHandler::penalise(bad_validators);
				// Report back we have processed the failure
				Ok(().into())
			}
		}
	}
}

// We have now had feedback from the vault/chain that we can proceed with the final request for the
// vault rotation
impl<T: Config> ChainHandler for Pallet<T> {
	type ValidatorId = T::ValidatorId;
	type Error = RotationError<T::ValidatorId>;

	/// Try to complete the final vault rotation with feedback from the chain implementation over
	/// the `ChainHandler` trait.  This is forwarded as a request and hence an event is emitted.
	/// Failure is handled and potential bad validators are penalised and the rotation is now aborted.
	fn request_vault_rotation(
		ceremony_id: CeremonyId,
		result: Result<VaultRotationRequest, RotationError<Self::ValidatorId>>,
	) -> Result<(), Self::Error> {
		ensure_index!(ceremony_id);
		match result {
			// All good, forward on the request
			Ok(request) => VaultRotationRequestResponse::<T>::make_request(ceremony_id, request),
			// Penalise if we have a set of bad validators and abort the rotation
			Err(err) => {
				if let RotationError::BadValidators(bad) = err {
					T::RotationHandler::penalise(bad);
				}
				Self::abort_rotation();
				Err(RotationError::VaultRotationCompletionFailed)
			}
		}
	}
}

// Request response for the vault rotation requests
struct VaultRotationRequestResponse<T: Config>(PhantomData<T>);
impl<T: Config>
	RequestResponse<
		CeremonyId,
		VaultRotationRequest,
		VaultRotationResponse<T::PublicKey, T::Transaction>,
		RotationError<T::ValidatorId>,
	> for VaultRotationRequestResponse<T>
{
	/// Emit our event for the start of a vault rotation generation request.
	fn make_request(
		ceremony_id: CeremonyId,
		request: VaultRotationRequest,
	) -> Result<(), RotationError<T::ValidatorId>> {
		ensure_index!(ceremony_id);
		Pallet::<T>::deposit_event(Event::VaultRotationRequest(ceremony_id, request));
		Ok(())
	}

	/// Handle the response posted back on our request for a vault rotation request
	/// The request is cleared from the cache of pending requests and the relevant vault is
	/// notified
	fn handle_response(
		ceremony_id: CeremonyId,
		response: VaultRotationResponse<T::PublicKey, T::Transaction>,
	) -> Result<(), RotationError<T::ValidatorId>> {
		ensure_index!(ceremony_id);
		// Feedback to vaults
		// We have assumed here that once we have one confirmation of a vault rotation we wouldn't
		// need to rollback any if one of the group of vault rotations fails
		match response {
			VaultRotationResponse::Success {
				old_key,
				new_key,
				tx,
			} => {
				if let Some(keygen_request) = VaultRotations::<T>::take(ceremony_id) {
					// At the moment we just have Ethereum to notify
					match keygen_request.chain_type {
						ChainType::Ethereum => EthereumChain::<T>::vault_rotated(Vault {
							old_key,
							new_key,
							tx,
						}),
					}
				}
				// This request is complete
				Pallet::<T>::deposit_event(Event::VaultRotationCompleted(ceremony_id));
			}
			VaultRotationResponse::Failure => {
				Pallet::<T>::abort_rotation();
			}
		}

		Ok(())
	}
<<<<<<< HEAD
}

pub struct EthereumChain<T: Config>(PhantomData<T>);

impl<T: Config> ChainVault for EthereumChain<T> {
	type PublicKey = T::PublicKey;
	type Transaction = T::Transaction;
	type ValidatorId = T::ValidatorId;
	type Error = RotationError<T::ValidatorId>;

	/// Parameters required when creating key generation requests
	fn chain_params() -> ChainParams {
		ChainParams::Ethereum(vec![])
	}

	/// The initial phase has completed with success and we are notified of this from `Vaults`.
	/// Now the specifics for this chain/vault are processed.  In the case for Ethereum we request
	/// to have the function `setAggKeyWithAggKey` signed by the old set of validators.
	/// A payload is built and emitted as a `EthSigningTxRequest`, failing this an error is reported
	/// back to `Vaults`
	fn start_vault_rotation(
		ceremony_id: CeremonyId,
		new_public_key: Self::PublicKey,
		validators: Vec<Self::ValidatorId>,
	) -> Result<(), Self::Error> {
		// Create payload for signature here
		// function setAggKeyWithAggKey(SigData calldata sigData, Key calldata newKey)
		match Self::encode_set_agg_key_with_agg_key(new_public_key.clone()) {
			Ok(payload) => {
				// Emit the event
				Self::make_request(
					ceremony_id,
					ThresholdSignatureRequest {
						validators,
						payload,
						public_key: EthereumVault::<T>::get().old_key,
					},
				)
			}
			Err(_) => {
				Pallet::<T>::abort_rotation();
				Err(RotationError::FailedToConstructPayload)
			}
		}
	}

	/// The vault for this chain has been rotated and we store this vault to storage
	fn vault_rotated(vault: Vault<Self::PublicKey, Self::Transaction>) {
		EthereumVault::<T>::set(vault);
	}
}

impl<T: Config>
	RequestResponse<
		CeremonyId,
		ThresholdSignatureRequest<T::PublicKey, T::ValidatorId>,
		ThresholdSignatureResponse<T::ValidatorId>,
		RotationError<T::ValidatorId>,
	> for EthereumChain<T>
{
	/// Make the request to sign by emitting an event
	fn make_request(
		ceremony_id: CeremonyId,
		request: ThresholdSignatureRequest<T::PublicKey, T::ValidatorId>,
	) -> Result<(), RotationError<T::ValidatorId>> {
		Pallet::<T>::deposit_event(Event::ThresholdSignatureRequest(ceremony_id, request));
		Ok(().into())
	}

	/// Try to handle the response and pass this onto `Vaults` to complete the vault rotation
	fn handle_response(
		ceremony_id: CeremonyId,
		response: ThresholdSignatureResponse<T::ValidatorId>,
	) -> Result<(), RotationError<T::ValidatorId>> {
		match response {
			ThresholdSignatureResponse::Success(signature) => {
				VaultRotationRequestResponse::<T>::make_request(
					ceremony_id,
					Ethereum(signature).into(),
				)
			}
			ThresholdSignatureResponse::Error(bad_validators) => {
				T::RotationHandler::penalise(bad_validators.clone());
				Pallet::<T>::abort_rotation();
				Err(RotationError::BadValidators(bad_validators))
			}
		}
	}
}

impl<T: Config> EthereumChain<T> {
	/// Encode `setAggKeyWithAggKey` call using `ethabi`.  This is a long approach as we are working
	/// around `no_std` limitations here for the runtime.
	pub(crate) fn encode_set_agg_key_with_agg_key(
		new_public_key: T::PublicKey,
	) -> ethabi::Result<Bytes> {
		Function::new(
			"setAggKeyWithAggKey",
			vec![
				Param::new(
					"sigData",
					ParamType::Tuple(vec![
						ParamType::Uint(256),
						ParamType::Uint(256),
						ParamType::Uint(256),
						ParamType::Address,
					]),
				),
				Param::new("newKey", ParamType::FixedBytes(32)),
			],
			vec![],
			false,
		)
		.encode_input(&vec![
			// sigData: SigData(uint, uint, uint, address)
			Token::Tuple(vec![
				Token::Uint(ethabi::Uint::zero()),
				Token::Uint(ethabi::Uint::zero()),
				Token::Uint(T::NonceProvider::next_nonce(NonceIdentifier::Ethereum).into()),
				Token::Address(H160::zero()),
			]),
			// newKey: bytes32
			Token::FixedBytes(new_public_key.into()),
		])
	}
=======
>>>>>>> a7a26992
}<|MERGE_RESOLUTION|>--- conflicted
+++ resolved
@@ -202,20 +202,12 @@
 		#[pallet::weight(10_000)]
 		pub fn threshold_signature_response(
 			origin: OriginFor<T>,
-<<<<<<< HEAD
 			ceremony_id: CeremonyId,
-			response: ThresholdSignatureResponse<T::ValidatorId>,
-		) -> DispatchResultWithPostInfo {
-			T::EnsureWitnessed::ensure_origin(origin)?;
-			match EthereumChain::<T>::handle_response(ceremony_id, response) {
-=======
-			request_id: RequestIndex,
 			response: ThresholdSignatureResponse<T::ValidatorId, SchnorrSignature>,
 		) -> DispatchResultWithPostInfo {
 			T::EnsureWitnessed::ensure_origin(origin)?;
 			// We just have the Ethereum chain to handle this Schnorr signature
-			match EthereumChain::<T>::handle_response(request_id, response) {
->>>>>>> a7a26992
+			match EthereumChain::<T>::handle_response(ceremony_id, response) {
 				Ok(_) => Ok(().into()),
 				Err(_) => Err(Error::<T>::SignatureResponseFailed.into()),
 			}
@@ -470,132 +462,4 @@
 
 		Ok(())
 	}
-<<<<<<< HEAD
-}
-
-pub struct EthereumChain<T: Config>(PhantomData<T>);
-
-impl<T: Config> ChainVault for EthereumChain<T> {
-	type PublicKey = T::PublicKey;
-	type Transaction = T::Transaction;
-	type ValidatorId = T::ValidatorId;
-	type Error = RotationError<T::ValidatorId>;
-
-	/// Parameters required when creating key generation requests
-	fn chain_params() -> ChainParams {
-		ChainParams::Ethereum(vec![])
-	}
-
-	/// The initial phase has completed with success and we are notified of this from `Vaults`.
-	/// Now the specifics for this chain/vault are processed.  In the case for Ethereum we request
-	/// to have the function `setAggKeyWithAggKey` signed by the old set of validators.
-	/// A payload is built and emitted as a `EthSigningTxRequest`, failing this an error is reported
-	/// back to `Vaults`
-	fn start_vault_rotation(
-		ceremony_id: CeremonyId,
-		new_public_key: Self::PublicKey,
-		validators: Vec<Self::ValidatorId>,
-	) -> Result<(), Self::Error> {
-		// Create payload for signature here
-		// function setAggKeyWithAggKey(SigData calldata sigData, Key calldata newKey)
-		match Self::encode_set_agg_key_with_agg_key(new_public_key.clone()) {
-			Ok(payload) => {
-				// Emit the event
-				Self::make_request(
-					ceremony_id,
-					ThresholdSignatureRequest {
-						validators,
-						payload,
-						public_key: EthereumVault::<T>::get().old_key,
-					},
-				)
-			}
-			Err(_) => {
-				Pallet::<T>::abort_rotation();
-				Err(RotationError::FailedToConstructPayload)
-			}
-		}
-	}
-
-	/// The vault for this chain has been rotated and we store this vault to storage
-	fn vault_rotated(vault: Vault<Self::PublicKey, Self::Transaction>) {
-		EthereumVault::<T>::set(vault);
-	}
-}
-
-impl<T: Config>
-	RequestResponse<
-		CeremonyId,
-		ThresholdSignatureRequest<T::PublicKey, T::ValidatorId>,
-		ThresholdSignatureResponse<T::ValidatorId>,
-		RotationError<T::ValidatorId>,
-	> for EthereumChain<T>
-{
-	/// Make the request to sign by emitting an event
-	fn make_request(
-		ceremony_id: CeremonyId,
-		request: ThresholdSignatureRequest<T::PublicKey, T::ValidatorId>,
-	) -> Result<(), RotationError<T::ValidatorId>> {
-		Pallet::<T>::deposit_event(Event::ThresholdSignatureRequest(ceremony_id, request));
-		Ok(().into())
-	}
-
-	/// Try to handle the response and pass this onto `Vaults` to complete the vault rotation
-	fn handle_response(
-		ceremony_id: CeremonyId,
-		response: ThresholdSignatureResponse<T::ValidatorId>,
-	) -> Result<(), RotationError<T::ValidatorId>> {
-		match response {
-			ThresholdSignatureResponse::Success(signature) => {
-				VaultRotationRequestResponse::<T>::make_request(
-					ceremony_id,
-					Ethereum(signature).into(),
-				)
-			}
-			ThresholdSignatureResponse::Error(bad_validators) => {
-				T::RotationHandler::penalise(bad_validators.clone());
-				Pallet::<T>::abort_rotation();
-				Err(RotationError::BadValidators(bad_validators))
-			}
-		}
-	}
-}
-
-impl<T: Config> EthereumChain<T> {
-	/// Encode `setAggKeyWithAggKey` call using `ethabi`.  This is a long approach as we are working
-	/// around `no_std` limitations here for the runtime.
-	pub(crate) fn encode_set_agg_key_with_agg_key(
-		new_public_key: T::PublicKey,
-	) -> ethabi::Result<Bytes> {
-		Function::new(
-			"setAggKeyWithAggKey",
-			vec![
-				Param::new(
-					"sigData",
-					ParamType::Tuple(vec![
-						ParamType::Uint(256),
-						ParamType::Uint(256),
-						ParamType::Uint(256),
-						ParamType::Address,
-					]),
-				),
-				Param::new("newKey", ParamType::FixedBytes(32)),
-			],
-			vec![],
-			false,
-		)
-		.encode_input(&vec![
-			// sigData: SigData(uint, uint, uint, address)
-			Token::Tuple(vec![
-				Token::Uint(ethabi::Uint::zero()),
-				Token::Uint(ethabi::Uint::zero()),
-				Token::Uint(T::NonceProvider::next_nonce(NonceIdentifier::Ethereum).into()),
-				Token::Address(H160::zero()),
-			]),
-			// newKey: bytes32
-			Token::FixedBytes(new_public_key.into()),
-		])
-	}
-=======
->>>>>>> a7a26992
 }