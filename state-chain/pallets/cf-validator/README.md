# Chainflip Validator Pallet

A module to manage the validator set for the Chainflip State Chain

## Overview

The module contains functionality to manage the validator set used to ensure the Chainflip
State Chain network.  It extends on the functionality offered by the `session` pallet provided by
<<<<<<< HEAD
Parity.  At every epoch block length, or if forced, the `Auction` pallet proposes a set of new
validators.  The process of auction runs over 2 blocks to achieve a finalised candidate set and
anytime after this, based on confirmation of the auction(see `AuctionConfirmation`) the new set
will become the validating set.

## Terminology

- **Validator:** A node that has staked an amount of `FLIP` ERC20 token.

- **Validator ID:** Equivalent to an Account ID

- **Epoch:** A period in blocks in which a constant set of validators ensure the network.

- **Auction** A non defined period of blocks in which we continue with the existing validators
  and assess the new candidate set of their validity as validators.  This functionality is provided
  by the `Auction` pallet.  We rotate the set of validators on each `AuctionPhase::Completed` phase
  completed by the `Auction` pallet.

- **Session:** A session as defined by the `session` pallet.

- **Sudo:** A single account that is also called the "sudo key" which allows "privileged functions"
=======
Parity. There are two types of sessions; an Epoch session in which we have a constant set of validators
and an Auction session in which we continue with our current validator set and request a set of
candidates for validation.  Once validated and confirmed become our new set of validators within the
Epoch session.

## Terminology

- Validator: A node that has staked an amount of `FLIP` ERC20 token.
- Validator ID: Equivalent to an Account ID
- Epoch: A period in blocks in which a constant set of validators ensure the network.
- Auction: A non defined period of blocks in which we continue with the existing validators
  and assess the new candidate set of their validity as validators.  This period is closed when
  `confirm_auction` is called and the candidate set are now the new validating set.
- Session: A session as defined by the `session` pallet. We have two sessions; Epoch which has
  a fixed number of blocks set with `set_blocks_for_epoch` and an Auction session which is of an
  undetermined number of blocks.
- Sudo: A single account that is also called the "sudo key" which allows "privileged functions"
>>>>>>> b7419430

- **Emergency Rotation** An emergency rotation can be requested which initiates a new auction and on success of this 
  auction a new validating set will secure the network.

### Dispatchable Functions

- `set_blocks_for_epoch` - Set the number of blocks an Epoch should run for.
- `force_rotation` - Force a rotation of validators to start on the next block.
<|MERGE_RESOLUTION|>--- conflicted
+++ resolved
@@ -6,29 +6,6 @@
 
 The module contains functionality to manage the validator set used to ensure the Chainflip
 State Chain network.  It extends on the functionality offered by the `session` pallet provided by
-<<<<<<< HEAD
-Parity.  At every epoch block length, or if forced, the `Auction` pallet proposes a set of new
-validators.  The process of auction runs over 2 blocks to achieve a finalised candidate set and
-anytime after this, based on confirmation of the auction(see `AuctionConfirmation`) the new set
-will become the validating set.
-
-## Terminology
-
-- **Validator:** A node that has staked an amount of `FLIP` ERC20 token.
-
-- **Validator ID:** Equivalent to an Account ID
-
-- **Epoch:** A period in blocks in which a constant set of validators ensure the network.
-
-- **Auction** A non defined period of blocks in which we continue with the existing validators
-  and assess the new candidate set of their validity as validators.  This functionality is provided
-  by the `Auction` pallet.  We rotate the set of validators on each `AuctionPhase::Completed` phase
-  completed by the `Auction` pallet.
-
-- **Session:** A session as defined by the `session` pallet.
-
-- **Sudo:** A single account that is also called the "sudo key" which allows "privileged functions"
-=======
 Parity. There are two types of sessions; an Epoch session in which we have a constant set of validators
 and an Auction session in which we continue with our current validator set and request a set of
 candidates for validation.  Once validated and confirmed become our new set of validators within the
@@ -46,9 +23,8 @@
   a fixed number of blocks set with `set_blocks_for_epoch` and an Auction session which is of an
   undetermined number of blocks.
 - Sudo: A single account that is also called the "sudo key" which allows "privileged functions"
->>>>>>> b7419430
 
-- **Emergency Rotation** An emergency rotation can be requested which initiates a new auction and on success of this 
+- Emergency Rotation: An emergency rotation can be requested which initiates a new auction and on success of this 
   auction a new validating set will secure the network.
 
 ### Dispatchable Functions
