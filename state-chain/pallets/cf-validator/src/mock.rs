--- conflicted
+++ resolved
@@ -1,10 +1,6 @@
 use super::*;
 use crate as pallet_cf_validator;
-<<<<<<< HEAD
-use cf_traits::BidderProvider;
-=======
-use cf_traits::{impl_mock_ensure_witnessed_for_origin, AuctionConfirmation, BidderProvider};
->>>>>>> 54a68a8a
+use cf_traits::{impl_mock_ensure_witnessed_for_origin, BidderProvider};
 use frame_support::traits::ValidatorRegistration;
 use frame_support::{
 	construct_runtime, parameter_types,
@@ -119,11 +115,8 @@
 	pub const MinAuctionSize: u32 = 2;
 }
 
-<<<<<<< HEAD
-=======
 impl_mock_ensure_witnessed_for_origin!(Origin);
 
->>>>>>> 54a68a8a
 impl pallet_cf_auction::Config for Test {
 	type Event = Event;
 	type Amount = Amount;
@@ -132,12 +125,8 @@
 	type Registrar = Test;
 	type AuctionIndex = u32;
 	type MinAuctionSize = MinAuctionSize;
-<<<<<<< HEAD
 	type Handler = MockHandler<ValidatorId, Amount>;
-=======
-	type Confirmation = TestConfirmation;
 	type EnsureWitnessed = MockEnsureWitnessed;
->>>>>>> 54a68a8a
 }
 
 impl ValidatorRegistration<ValidatorId> for Test {
