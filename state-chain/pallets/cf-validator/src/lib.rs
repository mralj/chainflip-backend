#![cfg_attr(not(feature = "std"), no_std)]
#![doc = include_str!("../README.md")]
#![doc = include_str!("../../cf-doc-head.md")]

#[cfg(test)]
mod mock;
#[cfg(test)]
mod tests;

pub mod weights;
pub use weights::WeightInfo;

#[cfg(test)]
#[macro_use]
extern crate assert_matches;

#[cfg(feature = "runtime-benchmarks")]
mod benchmarking;
mod migrations;

use cf_traits::{
	AuctionPhase, Auctioneer, EmergencyRotation, EpochIndex, EpochInfo, EpochTransitionHandler,
	HasPeerMapping,
};
use frame_support::{
	pallet_prelude::*,
	traits::{EstimateNextSessionRotation, OnKilledAccount},
};
pub use pallet::*;
use sp_core::ed25519;
use sp_runtime::traits::{
	AtLeast32BitUnsigned, BlockNumberProvider, Convert, One, Saturating, Zero,
};
use sp_std::prelude::*;

pub mod releases {
	use frame_support::traits::StorageVersion;
	// Genesis version
	pub const V0: StorageVersion = StorageVersion::new(0);
	// Version 1 - adds Bond and Validator storage items
	pub const V1: StorageVersion = StorageVersion::new(1);
}

pub type ValidatorSize = u32;
type SessionIndex = u32;

#[derive(Clone, Debug, Default, PartialEq, Eq, PartialOrd, Encode, Decode)]
pub struct SemVer {
	pub major: u8,
	pub minor: u8,
	pub patch: u8,
}

type Version = SemVer;
type Ed25519PublicKey = ed25519::Public;
type Ed25519Signature = ed25519::Signature;
pub type Ipv6Addr = u128;

/// A percentage range
#[derive(Clone, Debug, PartialEq, Eq, Encode, Decode)]
pub struct PercentageRange {
	pub top: u8,
	pub bottom: u8,
}

#[frame_support::pallet]
pub mod pallet {
	use super::*;
	use cf_traits::AuctionResult;
	use frame_system::pallet_prelude::*;
	use pallet_session::WeightInfo as SessionWeightInfo;
	use sp_runtime::app_crypto::RuntimePublic;

	#[pallet::pallet]
	#[pallet::generate_store(pub (super) trait Store)]
	#[pallet::storage_version(releases::V1)]
	pub struct Pallet<T>(_);

	#[pallet::config]
	pub trait Config:
		frame_system::Config
		+ pallet_session::Config<ValidatorId = <Self as frame_system::Config>::AccountId>
	{
		/// The overarching event type.
		type Event: From<Event<Self>> + IsType<<Self as frame_system::Config>::Event>;

		/// A handler for epoch lifecycle events
		type EpochTransitionHandler: EpochTransitionHandler<
			ValidatorId = Self::ValidatorId,
			Amount = Self::Amount,
		>;

		/// Minimum amount of blocks an epoch can run for
		#[pallet::constant]
		type MinEpoch: Get<<Self as frame_system::Config>::BlockNumber>;

		/// Benchmark stuff
		type ValidatorWeightInfo: WeightInfo;

		/// An amount
		type Amount: Parameter + Default + Eq + Ord + Copy + AtLeast32BitUnsigned;

		/// An auction type
		type Auctioneer: Auctioneer<ValidatorId = Self::ValidatorId, Amount = Self::Amount>;

		/// The range of online validators we would trigger an emergency rotation
		#[pallet::constant]
		type EmergencyRotationPercentageRange: Get<PercentageRange>;
	}

	#[pallet::event]
	#[pallet::generate_deposit(pub (super) fn deposit_event)]
	pub enum Event<T: Config> {
		/// A new epoch has started \[epoch_index\]
		NewEpoch(EpochIndex),
		/// The number of blocks has changed for our epoch \[from, to\]
		EpochDurationChanged(T::BlockNumber, T::BlockNumber),
		/// A new epoch has been forced
		ForceRotationRequested(),
		/// An emergency rotation has been requested
		EmergencyRotationRequested(),
		/// The CFE version has been updated \[Validator, Old Version, New Version]
		CFEVersionUpdated(T::ValidatorId, Version, Version),
		/// A validator has register her current PeerId \[account_id, public_key, port,
		/// ip_address\]
		PeerIdRegistered(T::AccountId, Ed25519PublicKey, u16, Ipv6Addr),
		/// A validator has unregistered her current PeerId \[account_id, public_key\]
		PeerIdUnregistered(T::AccountId, Ed25519PublicKey),
	}

	#[pallet::error]
	pub enum Error<T> {
		NoValidators,
		/// Epoch block number supplied is invalid
		InvalidEpoch,
		/// During an auction we can't update certain state
		AuctionInProgress,
		/// Validator Peer mapping overlaps with an existing mapping
		AccountPeerMappingOverlap,
		/// Invalid signature
		InvalidAccountPeerMappingSignature,
	}

	/// Pallet implements [`Hooks`] trait
	#[pallet::hooks]
	impl<T: Config> Hooks<BlockNumberFor<T>> for Pallet<T> {
		fn on_runtime_upgrade() -> Weight {
<<<<<<< HEAD
			0
=======
			if releases::V0 == <Pallet<T> as GetStorageVersion>::on_chain_storage_version() {
				releases::V1.put::<Pallet<T>>();
				migrations::v1::migrate::<T>().saturating_add(T::DbWeight::get().reads_writes(1, 1))
			} else {
				T::DbWeight::get().reads(1)
			}
>>>>>>> 8af96322
		}

		#[cfg(feature = "try-runtime")]
		fn pre_upgrade() -> Result<(), &'static str> {
<<<<<<< HEAD
			Ok(())
=======
			if releases::V0 == <Pallet<T> as GetStorageVersion>::on_chain_storage_version() {
				migrations::v1::pre_migrate::<T, Self>()
			} else {
				Ok(())
			}
>>>>>>> 8af96322
		}

		#[cfg(feature = "try-runtime")]
		fn post_upgrade() -> Result<(), &'static str> {
<<<<<<< HEAD
			Ok(())
=======
			if releases::V0 == <Pallet<T> as GetStorageVersion>::on_chain_storage_version() {
				migrations::v1::post_migrate::<T, Self>()
			} else {
				Ok(())
			}
>>>>>>> 8af96322
		}
	}

	#[pallet::call]
	impl<T: Config> Pallet<T> {
		/// Sets the number of blocks an epoch should run for
		///
		/// The dispatch origin of this function must be root.
		///
		/// ## Events
		///
		/// - [EpochDurationChanged](Event::EpochDurationChanged)
		///
		/// ## Errors
		///
		/// - [AuctionInProgress](Error::AuctionInProgress)
		/// - [InvalidEpoch](Error::InvalidEpoch)
		#[pallet::weight(T::ValidatorWeightInfo::set_blocks_for_epoch())]
		pub fn set_blocks_for_epoch(
			origin: OriginFor<T>,
			number_of_blocks: T::BlockNumber,
		) -> DispatchResultWithPostInfo {
			ensure_root(origin)?;
			ensure!(T::Auctioneer::waiting_on_bids(), Error::<T>::AuctionInProgress);
			ensure!(number_of_blocks >= T::MinEpoch::get(), Error::<T>::InvalidEpoch);
			let old_epoch = BlocksPerEpoch::<T>::get();
			ensure!(old_epoch != number_of_blocks, Error::<T>::InvalidEpoch);
			BlocksPerEpoch::<T>::set(number_of_blocks);
			Self::deposit_event(Event::EpochDurationChanged(old_epoch, number_of_blocks));
			Ok(().into())
		}

		/// Force a new epoch.  From the next block we will try to move to a new epoch and rotate
		/// our validators.
		///
		/// The dispatch origin of this function must be root.
		///
		/// ## Events
		///
		/// - [ForceRotationRequested](Event::ForceRotationRequested)
		///
		/// ## Errors
		///
		/// - [BadOrigin](frame_support::error::BadOrigin)
		/// - [AuctionInProgress](Error::AuctionInProgress)
		#[pallet::weight(T::ValidatorWeightInfo::force_rotation())]
		pub fn force_rotation(origin: OriginFor<T>) -> DispatchResultWithPostInfo {
			ensure_root(origin)?;
			ensure!(T::Auctioneer::waiting_on_bids(), Error::<T>::AuctionInProgress);
			Self::force_validator_rotation();
			Ok(().into())
		}

		/// Allow a validator to set their keys for upcoming sessions
		///
		/// The dispatch origin of this function must be signed.
		///
		/// ## Events
		///
		/// - None
		///
		/// ## Errors
		///
		/// - None
		///
		/// ## Dependencies
		///
		/// - [Session Pallet](pallet_session::Config)
		#[pallet::weight(< T as pallet_session::Config >::WeightInfo::set_keys())] // TODO: check if this is really valid
		pub fn set_keys(
			origin: OriginFor<T>,
			keys: T::Keys,
			proof: Vec<u8>,
		) -> DispatchResultWithPostInfo {
			<pallet_session::Pallet<T>>::set_keys(origin, keys, proof)?;
			Ok(().into())
		}

		/// Allow a validator to link their validator id to a peer id
		///
		/// The dispatch origin of this function must be signed.
		///
		/// ## Events
		///
		/// - [PeerIdRegistered](Event::PeerIdRegistered)
		///
		/// ## Errors
		///
		/// - [BadOrigin](frame_system::error::BadOrigin)
		/// - [InvalidAccountPeerMappingSignature](Error::InvalidAccountPeerMappingSignature)
		/// - [AccountPeerMappingOverlap](Error::AccountPeerMappingOverlap)
		///
		/// ## Dependencies
		///
		/// - None
		#[pallet::weight(T::ValidatorWeightInfo::register_peer_id())]
		pub fn register_peer_id(
			origin: OriginFor<T>,
			peer_id: Ed25519PublicKey,
			port: u16,
			ip_address: Ipv6Addr,
			signature: Ed25519Signature,
		) -> DispatchResultWithPostInfo {
			let account_id = ensure_signed(origin)?;
			ensure!(
				RuntimePublic::verify(&peer_id, &account_id.encode(), &signature),
				Error::<T>::InvalidAccountPeerMappingSignature
			);

			if let Some((_, existing_peer_id, _, _)) = AccountPeerMapping::<T>::get(&account_id) {
				if existing_peer_id != peer_id {
					ensure!(
						!MappedPeers::<T>::contains_key(&peer_id),
						Error::<T>::AccountPeerMappingOverlap
					);
					MappedPeers::<T>::remove(&existing_peer_id);
					MappedPeers::<T>::insert(&peer_id, ());
				}
			} else {
				ensure!(
					!MappedPeers::<T>::contains_key(&peer_id),
					Error::<T>::AccountPeerMappingOverlap
				);
				MappedPeers::<T>::insert(&peer_id, ());
			}

			AccountPeerMapping::<T>::insert(
				&account_id,
				(account_id.clone(), peer_id.clone(), port, ip_address.clone()),
			);

			Self::deposit_event(Event::PeerIdRegistered(account_id, peer_id, port, ip_address));
			Ok(().into())
		}

		/// Allow a validator to send their current cfe version.  We validate that the version is a
		/// not the same version stored and if not we store and emit `CFEVersionUpdated`.
		///
		/// The dispatch origin of this function must be signed.
		///
		/// ## Events
		///
		/// - [CFEVersionUpdated](Event::CFEVersionUpdated)
		///
		/// ## Errors
		///
		/// - [BadOrigin](frame_system::error::BadOrigin)
		/// ## Dependencies
		///
		/// - None
		#[pallet::weight(T::ValidatorWeightInfo::cfe_version())]
		pub fn cfe_version(origin: OriginFor<T>, version: Version) -> DispatchResultWithPostInfo {
			let account_id = ensure_signed(origin)?;
			let validator_id: T::ValidatorId = account_id.into();
			ValidatorCFEVersion::<T>::try_mutate(validator_id.clone(), |current_version| {
				if *current_version != version {
					Self::deposit_event(Event::CFEVersionUpdated(
						validator_id,
						current_version.clone(),
						version.clone(),
					));
					*current_version = version;
				}
				Ok(().into())
			})
		}
	}

	/// Force auction on next block
	#[pallet::storage]
	#[pallet::getter(fn force)]
	pub(super) type Force<T: Config> = StorageValue<_, bool, ValueQuery>;

	/// An emergency rotation has been requested
	#[pallet::storage]
	#[pallet::getter(fn emergency_rotation_requested)]
	pub(super) type EmergencyRotationRequested<T: Config> = StorageValue<_, bool, ValueQuery>;

	/// The starting block number for the current epoch
	#[pallet::storage]
	#[pallet::getter(fn current_epoch_started_at)]
	pub(super) type CurrentEpochStartedAt<T: Config> = StorageValue<_, T::BlockNumber, ValueQuery>;

	/// The number of blocks an epoch runs for
	#[pallet::storage]
	#[pallet::getter(fn epoch_number_of_blocks)]
	pub(super) type BlocksPerEpoch<T: Config> = StorageValue<_, T::BlockNumber, ValueQuery>;

	/// Current epoch index
	#[pallet::storage]
	#[pallet::getter(fn current_epoch)]
	pub type CurrentEpoch<T: Config> = StorageValue<_, EpochIndex, ValueQuery>;

	/// Active validator lookup
	#[pallet::storage]
	#[pallet::getter(fn validator_lookup)]
	pub type ValidatorLookup<T: Config> = StorageMap<_, Blake2_128Concat, T::ValidatorId, ()>;

	/// A list of the current validators
	#[pallet::storage]
	#[pallet::getter(fn validators)]
	pub type Validators<T: Config> = StorageValue<_, Vec<T::ValidatorId>, ValueQuery>;

	/// The current bond
	#[pallet::storage]
	#[pallet::getter(fn bond)]
	pub type Bond<T: Config> = StorageValue<_, T::Amount, ValueQuery>;

	/// Account to Peer Mapping
	#[pallet::storage]
	#[pallet::getter(fn validator_peer_id)]
	pub type AccountPeerMapping<T: Config> = StorageMap<
		_,
		Blake2_128Concat,
		T::AccountId,
		(T::AccountId, Ed25519PublicKey, u16, Ipv6Addr),
	>;

	/// Peers that are associated with account ids
	#[pallet::storage]
	#[pallet::getter(fn mapped_peer)]
	pub type MappedPeers<T: Config> = StorageMap<_, Blake2_128Concat, Ed25519PublicKey, ()>;

	/// Validator CFE version
	#[pallet::storage]
	#[pallet::getter(fn validator_cfe_version)]
	pub type ValidatorCFEVersion<T: Config> =
		StorageMap<_, Blake2_128Concat, T::ValidatorId, Version, ValueQuery>;

	#[pallet::genesis_config]
	pub struct GenesisConfig<T: Config> {
		pub blocks_per_epoch: T::BlockNumber,
	}

	#[cfg(feature = "std")]
	impl<T: Config> Default for GenesisConfig<T> {
		fn default() -> Self {
			Self { blocks_per_epoch: Zero::zero() }
		}
	}

	#[pallet::genesis_build]
	impl<T: Config> GenesisBuild<T> for GenesisConfig<T> {
		fn build(&self) {
			BlocksPerEpoch::<T>::set(self.blocks_per_epoch);

			if let Some(AuctionResult { minimum_active_bid, winners }) =
				T::Auctioneer::auction_result()
			{
				Pallet::<T>::start_new_epoch(&winners, minimum_active_bid);
			} else {
				log::warn!(
					"Unavailable genesis auction so we have no current validating set! \
							Forcing a rotation will resolve this if we have stakers available"
				);
			}
		}
	}
}

impl<T: Config> EpochInfo for Pallet<T> {
	type ValidatorId = T::ValidatorId;
	type Amount = T::Amount;

	fn current_validators() -> Vec<Self::ValidatorId> {
		Validators::<T>::get()
	}

	fn is_validator(account: &Self::ValidatorId) -> bool {
		ValidatorLookup::<T>::contains_key(account)
	}

	fn bond() -> Self::Amount {
		Bond::<T>::get()
	}

	fn epoch_index() -> EpochIndex {
		CurrentEpoch::<T>::get()
	}

	fn is_auction_phase() -> bool {
		!T::Auctioneer::waiting_on_bids()
	}

	fn active_validator_count() -> u32 {
		Validators::<T>::decode_len().unwrap_or_default() as u32
	}
}

/// Indicates to the session module if the session should be rotated.
impl<T: Config> pallet_session::ShouldEndSession<T::BlockNumber> for Pallet<T> {
	fn should_end_session(now: T::BlockNumber) -> bool {
		// If we are waiting on bids let's see if we want to start a new rotation
		match T::Auctioneer::phase() {
			AuctionPhase::WaitingForBids => {
				// If the session should end, start an auction.  We evaluate the first two steps
				// of the auction, validate and select winners, as one.  If this fails we force a
				// new rotation attempt.
				if Self::should_rotate(now) {
					// The current epoch is on the way out
					T::EpochTransitionHandler::on_epoch_ending();
					let processed =
						T::Auctioneer::process().is_ok() && T::Auctioneer::process().is_ok();
					if !processed {
						Force::<T>::set(true);
					}
					return processed
				}

				false
			},
			AuctionPhase::ValidatorsSelected(..) => {
				// Confirmation of winners, we need to finally process them
				// This checks whether this is confirmable via the `AuctionConfirmation` trait
				T::Auctioneer::process().is_ok()
			},
			_ => {
				// Do nothing more
				false
			},
		}
	}
}

impl<T: Config> Pallet<T> {
	/// Starting a new epoch we update the storage, emit the event and call
	/// `EpochTransitionHandler::on_new_epoch`
	fn start_new_epoch(new_validators: &[T::ValidatorId], new_bond: T::Amount) {
		let old_validators = Validators::<T>::get();
		// Update state of current validators
		Validators::<T>::set(new_validators.to_vec());
		ValidatorLookup::<T>::remove_all(None);
		for validator in new_validators {
			ValidatorLookup::<T>::insert(validator, ());
		}
		// The new bond set
		Bond::<T>::set(new_bond);
		// Set the block this epoch starts at
		CurrentEpochStartedAt::<T>::set(frame_system::Pallet::<T>::current_block_number());

		// Calculate the new epoch index
		let new_epoch = CurrentEpoch::<T>::mutate(|epoch| {
			*epoch = epoch.saturating_add(One::one());
			*epoch
		});

		// Emit that a new epoch will be starting
		Self::deposit_event(Event::NewEpoch(new_epoch));

		// Handler for a new epoch
		T::EpochTransitionHandler::on_new_epoch(&old_validators, new_validators, new_bond);
	}

	/// Check whether we should based on either a force rotation or we have reach the epoch
	/// block number
	fn should_rotate(now: T::BlockNumber) -> bool {
		if Force::<T>::get() {
			return true
		}

		let blocks_per_epoch = BlocksPerEpoch::<T>::get();
		if blocks_per_epoch == Zero::zero() {
			return false
		}
		let current_epoch_started_at = CurrentEpochStartedAt::<T>::get();
		let diff = now.saturating_sub(current_epoch_started_at);

		diff >= blocks_per_epoch
	}

	fn force_validator_rotation() -> Weight {
		Force::<T>::set(true);
		Pallet::<T>::deposit_event(Event::ForceRotationRequested());

		T::DbWeight::get().reads_writes(0, 1)
	}
}

/// Provides the new set of validators to the session module when session is being rotated.
impl<T: Config> pallet_session::SessionManager<T::ValidatorId> for Pallet<T> {
	/// Prepare candidates for a new session
	fn new_session(_new_index: SessionIndex) -> Option<Vec<T::ValidatorId>> {
		match T::Auctioneer::phase() {
			// Successfully completed the process, these are the next set of validators to be used
			AuctionPhase::ValidatorsSelected(winners, _) => Some(winners),
			// A rotation has occurred, we emit an event of the new epoch and compile a list of
			// validators for validator lookup
			AuctionPhase::ConfirmedValidators(winners, minimum_active_bid) => {
				// If we have a set of winners
				if !winners.is_empty() {
					// Reset forced rotation flag
					if Force::<T>::get() {
						Force::<T>::set(false);
					}
					// If we were in an emergency, mark as completed
					Self::emergency_rotation_completed();
					// Start the new epoch
					Pallet::<T>::start_new_epoch(&winners, minimum_active_bid);
				}

				let _ = T::Auctioneer::process();
				None
			},
			// Return
			_ => None,
		}
	}

	/// The current session is ending
	fn end_session(_end_index: SessionIndex) {}
	/// The session is starting
	fn start_session(_start_index: SessionIndex) {}
}

impl<T: Config> EstimateNextSessionRotation<T::BlockNumber> for Pallet<T> {
	fn average_session_length() -> T::BlockNumber {
		Self::epoch_number_of_blocks()
	}

	fn estimate_current_session_progress(
		_now: T::BlockNumber,
	) -> (Option<sp_runtime::Permill>, Weight) {
		// TODO
		(None, 0)
	}

	fn estimate_next_session_rotation(_now: T::BlockNumber) -> (Option<T::BlockNumber>, Weight) {
		// TODO
		(None, 0)
	}
}

/// In this module, for simplicity, we just return the same AccountId.
pub struct ValidatorOf<T>(sp_std::marker::PhantomData<T>);

impl<T: Config> Convert<T::AccountId, Option<T::AccountId>> for ValidatorOf<T> {
	fn convert(account: T::AccountId) -> Option<T::AccountId> {
		Some(account)
	}
}

impl<T: Config> EmergencyRotation for Pallet<T> {
	fn request_emergency_rotation() -> Weight {
		if !EmergencyRotationRequested::<T>::get() {
			EmergencyRotationRequested::<T>::set(true);
			Pallet::<T>::deposit_event(Event::EmergencyRotationRequested());
			return T::DbWeight::get().reads_writes(1, 0) + Pallet::<T>::force_validator_rotation()
		}

		T::DbWeight::get().reads_writes(1, 0)
	}

	fn emergency_rotation_in_progress() -> bool {
		EmergencyRotationRequested::<T>::get()
	}

	fn emergency_rotation_completed() {
		if Self::emergency_rotation_in_progress() {
			EmergencyRotationRequested::<T>::set(false);
		}
	}
}

pub struct DeletePeerMapping<T: Config>(PhantomData<T>);

/// Implementation of `OnKilledAccount` ensures that we reconcile any flip dust remaining in the
/// account by burning it.
impl<T: Config> OnKilledAccount<T::AccountId> for DeletePeerMapping<T> {
	fn on_killed_account(account_id: &T::AccountId) {
		if let Some((_, peer_id, _, _)) = AccountPeerMapping::<T>::take(&account_id) {
			MappedPeers::<T>::remove(&peer_id);
			Pallet::<T>::deposit_event(Event::PeerIdUnregistered(account_id.clone(), peer_id));
		}
	}
}

impl<T: Config> HasPeerMapping for Pallet<T> {
	type ValidatorId = T::ValidatorId;

	fn has_peer_mapping(validator_id: &Self::ValidatorId) -> bool {
		AccountPeerMapping::<T>::contains_key(validator_id)
	}
}<|MERGE_RESOLUTION|>--- conflicted
+++ resolved
@@ -145,42 +145,30 @@
 	#[pallet::hooks]
 	impl<T: Config> Hooks<BlockNumberFor<T>> for Pallet<T> {
 		fn on_runtime_upgrade() -> Weight {
-<<<<<<< HEAD
-			0
-=======
 			if releases::V0 == <Pallet<T> as GetStorageVersion>::on_chain_storage_version() {
 				releases::V1.put::<Pallet<T>>();
 				migrations::v1::migrate::<T>().saturating_add(T::DbWeight::get().reads_writes(1, 1))
 			} else {
 				T::DbWeight::get().reads(1)
 			}
->>>>>>> 8af96322
 		}
 
 		#[cfg(feature = "try-runtime")]
 		fn pre_upgrade() -> Result<(), &'static str> {
-<<<<<<< HEAD
-			Ok(())
-=======
 			if releases::V0 == <Pallet<T> as GetStorageVersion>::on_chain_storage_version() {
 				migrations::v1::pre_migrate::<T, Self>()
 			} else {
 				Ok(())
 			}
->>>>>>> 8af96322
 		}
 
 		#[cfg(feature = "try-runtime")]
 		fn post_upgrade() -> Result<(), &'static str> {
-<<<<<<< HEAD
-			Ok(())
-=======
 			if releases::V0 == <Pallet<T> as GetStorageVersion>::on_chain_storage_version() {
 				migrations::v1::post_migrate::<T, Self>()
 			} else {
 				Ok(())
 			}
->>>>>>> 8af96322
 		}
 	}
 
