--- conflicted
+++ resolved
@@ -77,7 +77,7 @@
 
 impl From<SessionIndex> for EpochIndex {
 	fn from(i: SessionIndex) -> Self {
-		EpochIndex(i / 2)
+		EpochIndex(i/2)
 	}
 }
 
@@ -109,8 +109,6 @@
 	type ValidatorId = T::ValidatorId;
 }
 
-<<<<<<< HEAD
-=======
 /// Providing a list of candidates with their corresponding stakes
 pub trait CandidateProvider {
 	type ValidatorId: Eq + Ord + Clone;
@@ -131,13 +129,11 @@
 	}
 }
 
->>>>>>> bf9a3fd7
 #[frame_support::pallet]
 pub mod pallet {
 	use super::*;
 	use frame_system::pallet_prelude::*;
 	use frame_support::sp_runtime::SaturatedConversion;
-	use cf_traits::Auction;
 
 	#[pallet::pallet]
 	#[pallet::generate_store(pub (super) trait Store)]
@@ -216,7 +212,7 @@
 		///
 		/// The dispatch origin of this function must be root.
 		#[pallet::weight(
-		T::ValidatorWeightInfo::set_blocks_for_epoch()
+			T::ValidatorWeightInfo::set_blocks_for_epoch()
 		)]
 		pub(super) fn set_blocks_for_epoch(
 			origin: OriginFor<T>,
@@ -231,15 +227,11 @@
 			Ok(().into())
 		}
 
-<<<<<<< HEAD
-		/// Sets the size of our validate set size and will be only effective in the next auction
-=======
 		/// Sets the size of our validate set size
 		///
->>>>>>> bf9a3fd7
 		/// The dispatch origin of this function must be root.
 		#[pallet::weight(
-		T::ValidatorWeightInfo::set_validator_target_size()
+			T::ValidatorWeightInfo::set_validator_target_size()
 		)]
 		pub(super) fn set_validator_target_size(
 			origin: OriginFor<T>,
@@ -258,7 +250,7 @@
 		///
 		/// The dispatch origin of this function must be root.
 		#[pallet::weight(
-		T::ValidatorWeightInfo::force_auction()
+			T::ValidatorWeightInfo::force_auction()
 		)]
 		pub(super) fn force_auction(
 			origin: OriginFor<T>,
@@ -275,7 +267,7 @@
 		///
 		/// The dispatch origin of this function must be signed.
 		#[pallet::weight(
-		T::ValidatorWeightInfo::confirm_auction()
+			T::ValidatorWeightInfo::confirm_auction()
 		)]
 		pub(super) fn confirm_auction(
 			origin: OriginFor<T>,
@@ -389,6 +381,7 @@
 }
 
 impl<T: Config> pallet_session::SessionHandler<T::ValidatorId> for Pallet<T> {
+
 	/// TODO look at the key management
 	const KEY_TYPE_IDS: &'static [sp_runtime::KeyTypeId] = &[];
 	fn on_genesis_session<Ks: OpaqueKeys>(_validators: &[(T::ValidatorId, Ks)]) {}
@@ -531,34 +524,10 @@
 		debug!("Starting a new session {}", start_index);
 	}
 
-<<<<<<< HEAD
-=======
-	fn run_auction(mut candidates: Vec<(T::ValidatorId, Stake<T>)>) -> (Option<Vec<T::ValidatorId>>, Stake<T>) {
-		// A basic auction algorithm.  We sort by stake amount and take the top of the validator
-		// set size and let session pallet do the rest
-		// On completing the auction our list of validators and the bond returned
-		// Space here to add other prioritisation parameters
-		if !candidates.is_empty() {
-			candidates.sort_unstable_by_key(|k| k.1);
-			candidates.reverse();
-			let max_size = SizeValidatorSet::<T>::get();
-			let candidates = candidates.get(0..max_size as usize);
-			if let Some(candidates) = candidates {
-				if let Some((_, bond)) = candidates.last() {
-					let candidates: Vec<T::ValidatorId> = candidates.iter().map(|i| i.0.clone()).collect();
-					return (Some(candidates), bond.clone());
-				}
-			}
-		}
-
-		(Some(vec![]), Zero::zero())
-	}
-
->>>>>>> bf9a3fd7
 	/// Check if we have a forced session for this block.  If not, if we are in the "auction" phase
 	/// then we would rotate only with a confirmation of that auction else we would count blocks to
 	/// see if the epoch has come to end
-	fn should_end_session(now: T::BlockNumber) -> bool {
+	pub fn should_end_session(now: T::BlockNumber) -> bool {
 		if Force::<T>::get() {
 			Force::<T>::set(false);
 			return true;
@@ -579,7 +548,6 @@
 		}
 	}
 
-<<<<<<< HEAD
 	/// As we don't know when we will get confirmation on an auction we will need to return `None`
 	pub fn estimate_next_session_rotation(_now: T::BlockNumber) -> Option<T::BlockNumber> {
 		None
@@ -633,10 +601,5 @@
 		// Rule #... more rules here
 
 		Ok(proposal)
-=======
-	fn estimate_next_session_rotation(now: T::BlockNumber) -> Option<T::BlockNumber> {
-		let epoch_blocks = BlocksPerEpoch::<T>::get();
-		Some(now + epoch_blocks)
->>>>>>> bf9a3fd7
 	}
 }