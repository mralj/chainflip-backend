#![cfg_attr(not(feature = "std"), no_std)]
#![doc = include_str!("../README.md")]
#![doc = include_str!("../../cf-doc-head.md")]

#[cfg(test)]
mod mock;
#[cfg(test)]
mod tests;

pub mod weights;

pub use weights::WeightInfo;

#[cfg(test)]
#[macro_use]
extern crate assert_matches;

#[cfg(feature = "runtime-benchmarks")]
mod benchmarking;
mod migrations;

use cf_traits::{
	AuctionPhase, AuctionResult, Auctioneer, EmergencyRotation, EpochIndex, EpochInfo,
	EpochTransitionHandler, HasPeerMapping,
};
use frame_support::{
	pallet_prelude::*,
	traits::{EstimateNextSessionRotation, OnKilledAccount},
};
pub use pallet::*;
use sp_core::ed25519;
use sp_runtime::traits::{
	AtLeast32BitUnsigned, BlockNumberProvider, CheckedDiv, Convert, One, Saturating, Zero,
};
use sp_std::prelude::*;

pub mod releases {
	use frame_support::traits::StorageVersion;
	// Genesis version
	pub const V0: StorageVersion = StorageVersion::new(0);
	// Version 1 - adds Bond, Validator and LastExpiredEpoch storage items
	pub const V1: StorageVersion = StorageVersion::new(1);
}

pub type ValidatorSize = u32;
type SessionIndex = u32;

#[derive(Clone, Debug, Default, PartialEq, Eq, PartialOrd, Encode, Decode)]
pub struct SemVer {
	pub major: u8,
	pub minor: u8,
	pub patch: u8,
}

type Version = SemVer;
type Ed25519PublicKey = ed25519::Public;
type Ed25519Signature = ed25519::Signature;
pub type Ipv6Addr = u128;

/// A percentage range
#[derive(Clone, Debug, PartialEq, Eq, Encode, Decode)]
pub struct PercentageRange {
	pub top: u8,
	pub bottom: u8,
}

#[derive(Clone, Debug, PartialEq, Eq, Encode, Decode)]
pub enum RotationStatus {
	Idle,
	AwaitingCompletion,
	Ready,
}

impl Default for RotationStatus {
	fn default() -> Self {
		RotationStatus::Idle
	}
}

pub type Percentage = u8;
#[frame_support::pallet]
pub mod pallet {
	use super::*;
	use frame_system::pallet_prelude::*;
	use pallet_session::WeightInfo as SessionWeightInfo;
	use sp_runtime::app_crypto::RuntimePublic;

	#[pallet::pallet]
	#[pallet::generate_store(pub (super) trait Store)]
	#[pallet::storage_version(releases::V1)]
	pub struct Pallet<T>(_);

	#[pallet::config]
	pub trait Config:
		frame_system::Config
		+ pallet_session::Config<ValidatorId = <Self as frame_system::Config>::AccountId>
	{
		/// The overarching event type.
		type Event: From<Event<Self>> + IsType<<Self as frame_system::Config>::Event>;

		/// A handler for epoch lifecycle events
		type EpochTransitionHandler: EpochTransitionHandler<
			ValidatorId = Self::ValidatorId,
			Amount = Self::Amount,
		>;

		/// Minimum amount of blocks an epoch can run for
		#[pallet::constant]
		type MinEpoch: Get<<Self as frame_system::Config>::BlockNumber>;

		/// Benchmark stuff
		type ValidatorWeightInfo: WeightInfo;

		/// An amount
		type Amount: Parameter + Default + Eq + Ord + Copy + AtLeast32BitUnsigned;

		/// An auction type
		type Auctioneer: Auctioneer<ValidatorId = Self::ValidatorId, Amount = Self::Amount>;

		/// Implementation of EnsureOrigin trait for governance
		type EnsureGovernance: EnsureOrigin<Self::Origin>;

		/// The range of online validators we would trigger an emergency rotation
		#[pallet::constant]
		type EmergencyRotationPercentageRange: Get<PercentageRange>;
	}

	#[pallet::event]
	#[pallet::generate_deposit(pub (super) fn deposit_event)]
	pub enum Event<T: Config> {
		/// A new epoch has started \[epoch_index\]
		NewEpoch(EpochIndex),
		/// The number of blocks has changed for our epoch \[from, to\]
		EpochDurationChanged(T::BlockNumber, T::BlockNumber),
		/// A new epoch has been forced
		ForceRotationRequested(),
		/// An emergency rotation has been requested
		EmergencyRotationRequested(),
		/// The CFE version has been updated \[Validator, Old Version, New Version]
		CFEVersionUpdated(T::ValidatorId, Version, Version),
		/// A validator has register her current PeerId \[account_id, public_key, port,
		/// ip_address\]
		PeerIdRegistered(T::AccountId, Ed25519PublicKey, u16, Ipv6Addr),
		/// A validator has unregistered her current PeerId \[account_id, public_key\]
		PeerIdUnregistered(T::AccountId, Ed25519PublicKey),
		/// Ratio of claim period updated \[percentage\]
		ClaimPeriodUpdated(Percentage),
	}

	#[pallet::error]
	pub enum Error<T> {
		NoValidators,
		/// Epoch block number supplied is invalid
		InvalidEpoch,
		/// During an auction we can't update certain state
		AuctionInProgress,
		/// Validator Peer mapping overlaps with an existing mapping
		AccountPeerMappingOverlap,
		/// Invalid signature
		InvalidAccountPeerMappingSignature,
		/// Invalid claim period
		InvalidClaimPeriod,
	}

	/// Pallet implements [`Hooks`] trait
	#[pallet::hooks]
	impl<T: Config> Hooks<BlockNumberFor<T>> for Pallet<T> {
		fn on_initialize(block_number: BlockNumberFor<T>) -> Weight {
			// Check expiry of epoch and store last expired
			if let Some(epoch_index) = EpochExpiries::<T>::take(block_number) {
				LastExpiredEpoch::<T>::set(epoch_index);
			}

			// We expect this to return true when a rotation has been forced, it is now scheduled
			// or we are currently in a rotation
			if Rotation::<T>::get() == RotationStatus::Idle && Self::should_rotate(block_number) {
				// At the start of each auction we notify that we are approaching the end of the
				// current epoch.  TODO Could this be best in another trait such as `Auctioneer`?
				if T::Auctioneer::phase() == AuctionPhase::WaitingForBids {
					T::EpochTransitionHandler::on_epoch_ending();
				}

				if let Ok(AuctionPhase::WaitingForBids) = T::Auctioneer::process() {
					// Auction completed when we return to the state of `WaitingForBids`
					if Force::<T>::get() {
						Force::<T>::set(false);
					}
					Rotation::<T>::put(RotationStatus::AwaitingCompletion);
				}
			}
			0
		}

		fn on_runtime_upgrade() -> Weight {
			if releases::V0 == <Pallet<T> as GetStorageVersion>::on_chain_storage_version() {
				releases::V1.put::<Pallet<T>>();
				migrations::v1::migrate::<T>().saturating_add(T::DbWeight::get().reads_writes(1, 1))
			} else {
				T::DbWeight::get().reads(1)
			}
		}

		#[cfg(feature = "try-runtime")]
		fn pre_upgrade() -> Result<(), &'static str> {
			if releases::V0 == <Pallet<T> as GetStorageVersion>::on_chain_storage_version() {
				migrations::v1::pre_migrate::<T, Self>()
			} else {
				Ok(())
			}
		}

		#[cfg(feature = "try-runtime")]
		fn post_upgrade() -> Result<(), &'static str> {
			if releases::V1 == <Pallet<T> as GetStorageVersion>::on_chain_storage_version() {
				migrations::v1::post_migrate::<T, Self>()
			} else {
				Ok(())
			}
		}
	}

	#[pallet::call]
	impl<T: Config> Pallet<T> {
		/// Update the percentage of the epoch period that claims are permitted
		///
		/// The dispatch origin of this function must be governance
		///
		/// ## Events
		///
		/// - [ClaimPeriodUpdated](Event::ClaimPeriodUpdated)
		///
		/// ## Errors
		///
		/// - [InvalidClaimPeriod](Error::InvalidClaimPeriod)
		#[pallet::weight(T::ValidatorWeightInfo::set_blocks_for_epoch())]
		pub fn update_period_for_claims(
			origin: OriginFor<T>,
			percentage: Percentage,
		) -> DispatchResultWithPostInfo {
			T::EnsureGovernance::ensure_origin(origin)?;
			ensure!(percentage <= 100, Error::<T>::InvalidClaimPeriod);
			ClaimPeriodAsPercentage::<T>::set(percentage);
			Self::deposit_event(Event::ClaimPeriodUpdated(percentage));

			Ok(().into())
		}
		/// Sets the number of blocks an epoch should run for
		///
		/// The dispatch origin of this function must be root.
		///
		/// ## Events
		///
		/// - [EpochDurationChanged](Event::EpochDurationChanged)
		///
		/// ## Errors
		///
		/// - [AuctionInProgress](Error::AuctionInProgress)
		/// - [InvalidEpoch](Error::InvalidEpoch)
		#[pallet::weight(T::ValidatorWeightInfo::set_blocks_for_epoch())]
		pub fn set_blocks_for_epoch(
			origin: OriginFor<T>,
			number_of_blocks: T::BlockNumber,
		) -> DispatchResultWithPostInfo {
			ensure_root(origin)?;
			ensure!(T::Auctioneer::waiting_on_bids(), Error::<T>::AuctionInProgress);
			ensure!(number_of_blocks >= T::MinEpoch::get(), Error::<T>::InvalidEpoch);
			let old_epoch = BlocksPerEpoch::<T>::get();
			ensure!(old_epoch != number_of_blocks, Error::<T>::InvalidEpoch);
			BlocksPerEpoch::<T>::set(number_of_blocks);
			Self::deposit_event(Event::EpochDurationChanged(old_epoch, number_of_blocks));
			Ok(().into())
		}

		/// Force a new epoch.  From the next block we will try to move to a new epoch and rotate
		/// our validators.
		///
		/// The dispatch origin of this function must be root.
		///
		/// ## Events
		///
		/// - [ForceRotationRequested](Event::ForceRotationRequested)
		///
		/// ## Errors
		///
		/// - [BadOrigin](frame_support::error::BadOrigin)
		/// - [AuctionInProgress](Error::AuctionInProgress)
		#[pallet::weight(T::ValidatorWeightInfo::force_rotation())]
		pub fn force_rotation(origin: OriginFor<T>) -> DispatchResultWithPostInfo {
			ensure_root(origin)?;
			ensure!(T::Auctioneer::waiting_on_bids(), Error::<T>::AuctionInProgress);
			Self::force_validator_rotation();
			Ok(().into())
		}

		/// Allow a validator to set their keys for upcoming sessions
		///
		/// The dispatch origin of this function must be signed.
		///
		/// ## Events
		///
		/// - None
		///
		/// ## Errors
		///
		/// - None
		///
		/// ## Dependencies
		///
		/// - [Session Pallet](pallet_session::Config)
		#[pallet::weight(< T as pallet_session::Config >::WeightInfo::set_keys())] // TODO: check if this is really valid
		pub fn set_keys(
			origin: OriginFor<T>,
			keys: T::Keys,
			proof: Vec<u8>,
		) -> DispatchResultWithPostInfo {
			<pallet_session::Pallet<T>>::set_keys(origin, keys, proof)?;
			Ok(().into())
		}

		/// Allow a validator to link their validator id to a peer id
		///
		/// The dispatch origin of this function must be signed.
		///
		/// ## Events
		///
		/// - [PeerIdRegistered](Event::PeerIdRegistered)
		///
		/// ## Errors
		///
		/// - [BadOrigin](frame_system::error::BadOrigin)
		/// - [InvalidAccountPeerMappingSignature](Error::InvalidAccountPeerMappingSignature)
		/// - [AccountPeerMappingOverlap](Error::AccountPeerMappingOverlap)
		///
		/// ## Dependencies
		///
		/// - None
		#[pallet::weight(T::ValidatorWeightInfo::register_peer_id())]
		pub fn register_peer_id(
			origin: OriginFor<T>,
			peer_id: Ed25519PublicKey,
			port: u16,
			ip_address: Ipv6Addr,
			signature: Ed25519Signature,
		) -> DispatchResultWithPostInfo {
			let account_id = ensure_signed(origin)?;
			ensure!(
				RuntimePublic::verify(&peer_id, &account_id.encode(), &signature),
				Error::<T>::InvalidAccountPeerMappingSignature
			);

			if let Some((_, existing_peer_id, _, _)) = AccountPeerMapping::<T>::get(&account_id) {
				if existing_peer_id != peer_id {
					ensure!(
						!MappedPeers::<T>::contains_key(&peer_id),
						Error::<T>::AccountPeerMappingOverlap
					);
					MappedPeers::<T>::remove(&existing_peer_id);
					MappedPeers::<T>::insert(&peer_id, ());
				}
			} else {
				ensure!(
					!MappedPeers::<T>::contains_key(&peer_id),
					Error::<T>::AccountPeerMappingOverlap
				);
				MappedPeers::<T>::insert(&peer_id, ());
			}

			AccountPeerMapping::<T>::insert(
				&account_id,
				(account_id.clone(), peer_id, port, ip_address),
			);

			Self::deposit_event(Event::PeerIdRegistered(account_id, peer_id, port, ip_address));
			Ok(().into())
		}

		/// Allow a validator to send their current cfe version.  We validate that the version is a
		/// not the same version stored and if not we store and emit `CFEVersionUpdated`.
		///
		/// The dispatch origin of this function must be signed.
		///
		/// ## Events
		///
		/// - [CFEVersionUpdated](Event::CFEVersionUpdated)
		///
		/// ## Errors
		///
		/// - [BadOrigin](frame_system::error::BadOrigin)
		/// ## Dependencies
		///
		/// - None
		#[pallet::weight(T::ValidatorWeightInfo::cfe_version())]
		pub fn cfe_version(origin: OriginFor<T>, version: Version) -> DispatchResultWithPostInfo {
			let account_id = ensure_signed(origin)?;
			let validator_id: T::ValidatorId = account_id;
			ValidatorCFEVersion::<T>::try_mutate(validator_id.clone(), |current_version| {
				if *current_version != version {
					Self::deposit_event(Event::CFEVersionUpdated(
						validator_id,
						current_version.clone(),
						version.clone(),
					));
					*current_version = version;
				}
				Ok(().into())
			})
		}
	}

	/// Percentage of epoch we allow claims
	#[pallet::storage]
	#[pallet::getter(fn claim_period_as_percentage)]
	pub(super) type ClaimPeriodAsPercentage<T: Config> = StorageValue<_, Percentage, ValueQuery>;

	/// Force auction on next block
	#[pallet::storage]
	#[pallet::getter(fn force)]
	pub(super) type Force<T: Config> = StorageValue<_, bool, ValueQuery>;

	/// An emergency rotation has been requested
	#[pallet::storage]
	#[pallet::getter(fn emergency_rotation_requested)]
	pub(super) type EmergencyRotationRequested<T: Config> = StorageValue<_, bool, ValueQuery>;

	/// The starting block number for the current epoch
	#[pallet::storage]
	#[pallet::getter(fn current_epoch_started_at)]
	pub(super) type CurrentEpochStartedAt<T: Config> = StorageValue<_, T::BlockNumber, ValueQuery>;

	/// The number of blocks an epoch runs for
	#[pallet::storage]
	#[pallet::getter(fn epoch_number_of_blocks)]
	pub(super) type BlocksPerEpoch<T: Config> = StorageValue<_, T::BlockNumber, ValueQuery>;

	/// Current epoch index
	#[pallet::storage]
	#[pallet::getter(fn current_epoch)]
	pub type CurrentEpoch<T: Config> = StorageValue<_, EpochIndex, ValueQuery>;

	/// Active validator lookup
	#[pallet::storage]
	#[pallet::getter(fn validator_lookup)]
	pub type ValidatorLookup<T: Config> = StorageMap<_, Blake2_128Concat, T::ValidatorId, ()>;

	/// State of the current rotation
	#[pallet::storage]
	#[pallet::getter(fn rotation)]
	pub type Rotation<T: Config> = StorageValue<_, RotationStatus, ValueQuery>;

	/// A list of the current validators
	#[pallet::storage]
	#[pallet::getter(fn validators)]
	pub type Validators<T: Config> = StorageValue<_, Vec<T::ValidatorId>, ValueQuery>;

	/// The current bond
	#[pallet::storage]
	#[pallet::getter(fn bond)]
	pub type Bond<T: Config> = StorageValue<_, T::Amount, ValueQuery>;

	/// Account to Peer Mapping
	#[pallet::storage]
	#[pallet::getter(fn validator_peer_id)]
	pub type AccountPeerMapping<T: Config> = StorageMap<
		_,
		Blake2_128Concat,
		T::AccountId,
		(T::AccountId, Ed25519PublicKey, u16, Ipv6Addr),
	>;

	/// Peers that are associated with account ids
	#[pallet::storage]
	#[pallet::getter(fn mapped_peer)]
	pub type MappedPeers<T: Config> = StorageMap<_, Blake2_128Concat, Ed25519PublicKey, ()>;

	/// Validator CFE version
	#[pallet::storage]
	#[pallet::getter(fn validator_cfe_version)]
	pub type ValidatorCFEVersion<T: Config> =
		StorageMap<_, Blake2_128Concat, T::ValidatorId, Version, ValueQuery>;

	/// The last expired epoch index
	#[pallet::storage]
	pub type LastExpiredEpoch<T: Config> = StorageValue<_, EpochIndex, ValueQuery>;

	/// A map storing the expiry block numbers for old epochs
	#[pallet::storage]
	pub type EpochExpiries<T: Config> =
		StorageMap<_, Blake2_128Concat, T::BlockNumber, EpochIndex, OptionQuery>;

	#[pallet::genesis_config]
	pub struct GenesisConfig<T: Config> {
		pub blocks_per_epoch: T::BlockNumber,
		pub claim_period_as_percentage: Percentage,
	}

	#[cfg(feature = "std")]
	impl<T: Config> Default for GenesisConfig<T> {
		fn default() -> Self {
			Self { blocks_per_epoch: Zero::zero(), claim_period_as_percentage: Zero::zero() }
		}
	}

	#[pallet::genesis_build]
	impl<T: Config> GenesisBuild<T> for GenesisConfig<T> {
		fn build(&self) {
			BlocksPerEpoch::<T>::set(self.blocks_per_epoch);
			ClaimPeriodAsPercentage::<T>::set(self.claim_period_as_percentage);

			if let Some(AuctionResult { minimum_active_bid, winners }) =
				T::Auctioneer::auction_result()
			{
				Pallet::<T>::start_new_epoch(&winners, minimum_active_bid);
			} else {
				log::warn!(
					"Unavailable genesis auction so we have no current validating set! \
							Forcing a rotation will resolve this if we have stakers available"
				);
			}
		}
	}
}

impl<T: Config> EpochInfo for Pallet<T> {
	type ValidatorId = T::ValidatorId;
	type Amount = T::Amount;

	fn last_expired_epoch() -> EpochIndex {
<<<<<<< HEAD
		LastExpiredEpoch::<T>::get()
=======
		Default::default()
>>>>>>> bf55f529
	}

	fn current_validators() -> Vec<Self::ValidatorId> {
		Validators::<T>::get()
	}

	fn is_validator(account: &Self::ValidatorId) -> bool {
		ValidatorLookup::<T>::contains_key(account)
	}

	fn bond() -> Self::Amount {
		Bond::<T>::get()
	}

	fn epoch_index() -> EpochIndex {
		CurrentEpoch::<T>::get()
	}

	fn is_auction_phase() -> bool {
		// start + ((epoch * percentage) / 100)
		let last_block_for_claims = CurrentEpochStartedAt::<T>::get().saturating_add(
			BlocksPerEpoch::<T>::get()
				.saturating_mul(ClaimPeriodAsPercentage::<T>::get().into())
				.checked_div(&100u32.into())
				.unwrap_or_default(),
		);

		last_block_for_claims >= frame_system::Pallet::<T>::current_block_number()
	}

	fn active_validator_count() -> u32 {
		Validators::<T>::decode_len().unwrap_or_default() as u32
	}
}

/// Indicates to the session module if the session should be rotated.
impl<T: Config> pallet_session::ShouldEndSession<T::BlockNumber> for Pallet<T> {
	fn should_end_session(_now: T::BlockNumber) -> bool {
		Rotation::<T>::get() != RotationStatus::Idle
	}
}

impl<T: Config> Pallet<T> {
	/// Starting a new epoch we update the storage, emit the event and call
	/// `EpochTransitionHandler::on_new_epoch`
	fn start_new_epoch(new_validators: &[T::ValidatorId], new_bond: T::Amount) {
		let old_validators = Validators::<T>::get();
		// Update state of current validators
		Validators::<T>::set(new_validators.to_vec());
		ValidatorLookup::<T>::remove_all(None);
		for validator in new_validators {
			ValidatorLookup::<T>::insert(validator, ());
		}

		// Calculate the new epoch index
		let (old_epoch, new_epoch) = CurrentEpoch::<T>::mutate(|epoch| {
			*epoch = epoch.saturating_add(One::one());
			(*epoch - 1, *epoch)
		});

		// The new bond set
		Bond::<T>::set(new_bond);
		// Set the expiry block number for the outgoing set
		EpochExpiries::<T>::insert(
			frame_system::Pallet::<T>::current_block_number() + BlocksPerEpoch::<T>::get(),
			old_epoch,
		);

		// Set the block this epoch starts at
		CurrentEpochStartedAt::<T>::set(frame_system::Pallet::<T>::current_block_number());

		// If we were in an emergency, mark as completed
		Self::emergency_rotation_completed();

		// Emit that a new epoch will be starting
		Self::deposit_event(Event::NewEpoch(new_epoch));

		// Handler for a new epoch
		T::EpochTransitionHandler::on_new_epoch(&old_validators, new_validators, new_bond);
	}

	/// Check whether we should based on either a force rotation or we have reach the epoch
	/// block number
	fn should_rotate(now: T::BlockNumber) -> bool {
		if Force::<T>::get() {
			return true
		}

		let blocks_per_epoch = BlocksPerEpoch::<T>::get();
		if blocks_per_epoch == Zero::zero() {
			return false
		}
		let current_epoch_started_at = CurrentEpochStartedAt::<T>::get();
		let diff = now.saturating_sub(current_epoch_started_at);

		diff >= blocks_per_epoch
	}

	fn force_validator_rotation() -> Weight {
		Force::<T>::set(true);
		Pallet::<T>::deposit_event(Event::ForceRotationRequested());

		T::DbWeight::get().reads_writes(0, 1)
	}
}

/// Provides the new set of validators to the session module when session is being rotated.
impl<T: Config> pallet_session::SessionManager<T::ValidatorId> for Pallet<T> {
	/// If we have a set of confirmed validators we roll them in over two blocks
	fn new_session(_new_index: SessionIndex) -> Option<Vec<T::ValidatorId>> {
		// We have a confirmed set of validators from our last auction
		// We first return the new winners and then to finalise we start a new epoch
		match Rotation::<T>::get() {
			RotationStatus::Idle => {
				log::warn!(target: "cf-validator", "we shouldn't reach here and we will see the same \
													validators in the next epoch");
				None
			},
			RotationStatus::AwaitingCompletion => {
				Rotation::<T>::put(RotationStatus::Ready);
				Some(
					T::Auctioneer::auction_result()
						.expect("everything starts with an auction")
						.winners,
				)
			},
			RotationStatus::Ready => {
				Rotation::<T>::set(RotationStatus::Idle);
				None
			},
		}
	}

	/// We provide an implementation for this as we already have a set of validators with keys at
	/// genesis
	fn new_session_genesis(_new_index: SessionIndex) -> Option<Vec<T::ValidatorId>> {
		None
	}

	/// The current session is ending
	fn end_session(_end_index: SessionIndex) {}

	/// The session is starting
	fn start_session(_start_index: SessionIndex) {
		if Rotation::<T>::get() == RotationStatus::Ready {
			let AuctionResult { winners, minimum_active_bid } =
				T::Auctioneer::auction_result().expect("everything starts with an auction");
			// Start the new epoch
			Pallet::<T>::start_new_epoch(&winners, minimum_active_bid);
		}
	}
}

impl<T: Config> EstimateNextSessionRotation<T::BlockNumber> for Pallet<T> {
	fn average_session_length() -> T::BlockNumber {
		Self::epoch_number_of_blocks()
	}

	fn estimate_current_session_progress(
		now: T::BlockNumber,
	) -> (Option<sp_runtime::Permill>, Weight) {
		(
			Some(sp_runtime::Permill::from_rational(
				now.saturating_sub(CurrentEpochStartedAt::<T>::get()),
				BlocksPerEpoch::<T>::get(),
			)),
			T::DbWeight::get().reads(2),
		)
	}

	fn estimate_next_session_rotation(_now: T::BlockNumber) -> (Option<T::BlockNumber>, Weight) {
		(
			Some(CurrentEpochStartedAt::<T>::get() + BlocksPerEpoch::<T>::get()),
			T::DbWeight::get().reads(2),
		)
	}
}

/// In this module, for simplicity, we just return the same AccountId.
pub struct ValidatorOf<T>(sp_std::marker::PhantomData<T>);

impl<T: Config> Convert<T::AccountId, Option<T::AccountId>> for ValidatorOf<T> {
	fn convert(account: T::AccountId) -> Option<T::AccountId> {
		Some(account)
	}
}

impl<T: Config> EmergencyRotation for Pallet<T> {
	fn request_emergency_rotation() -> Weight {
		if !EmergencyRotationRequested::<T>::get() {
			EmergencyRotationRequested::<T>::set(true);
			Pallet::<T>::deposit_event(Event::EmergencyRotationRequested());
			return T::DbWeight::get().reads_writes(1, 0) + Pallet::<T>::force_validator_rotation()
		}

		T::DbWeight::get().reads_writes(1, 0)
	}

	fn emergency_rotation_in_progress() -> bool {
		EmergencyRotationRequested::<T>::get()
	}

	fn emergency_rotation_completed() {
		if Self::emergency_rotation_in_progress() {
			EmergencyRotationRequested::<T>::set(false);
		}
	}
}

pub struct DeletePeerMapping<T: Config>(PhantomData<T>);

/// Implementation of `OnKilledAccount` ensures that we reconcile any flip dust remaining in the
/// account by burning it.
impl<T: Config> OnKilledAccount<T::AccountId> for DeletePeerMapping<T> {
	fn on_killed_account(account_id: &T::AccountId) {
		if let Some((_, peer_id, _, _)) = AccountPeerMapping::<T>::take(&account_id) {
			MappedPeers::<T>::remove(&peer_id);
			Pallet::<T>::deposit_event(Event::PeerIdUnregistered(account_id.clone(), peer_id));
		}
	}
}

impl<T: Config> HasPeerMapping for Pallet<T> {
	type ValidatorId = T::ValidatorId;

	fn has_peer_mapping(validator_id: &Self::ValidatorId) -> bool {
		AccountPeerMapping::<T>::contains_key(validator_id)
	}
}<|MERGE_RESOLUTION|>--- conflicted
+++ resolved
@@ -525,11 +525,7 @@
 	type Amount = T::Amount;
 
 	fn last_expired_epoch() -> EpochIndex {
-<<<<<<< HEAD
 		LastExpiredEpoch::<T>::get()
-=======
-		Default::default()
->>>>>>> bf55f529
 	}
 
 	fn current_validators() -> Vec<Self::ValidatorId> {
