--- conflicted
+++ resolved
@@ -418,17 +418,12 @@
 			if let Some(AuctionResult { minimum_active_bid, winners }) =
 				T::Auctioneer::auction_result()
 			{
-<<<<<<< HEAD
-				Bond::<T>::set(minimum_active_bid);
-				T::EpochTransitionHandler::on_new_epoch(&[], &winners, minimum_active_bid);
-=======
 				Pallet::<T>::start_new_epoch(&winners, minimum_active_bid);
 			} else {
 				log::warn!(
 					"Unavailable genesis auction so we have no current validating set! \
 							Forcing a rotation will resolve this if we have stakers available"
 				);
->>>>>>> 8af96322
 			}
 		}
 	}
