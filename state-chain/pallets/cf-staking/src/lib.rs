#![cfg_attr(not(feature = "std"), no_std)]
#![feature(extended_key_value_attributes)]
#![doc = include_str!("../README.md")]

#[cfg(test)]
mod mock;

#[cfg(test)]
mod tests;

<<<<<<< HEAD
use cf_traits::{Bid, BidderProvider, EpochInfo, StakeTransfer};
=======
use cf_chains::eth::{
	register_claim::RegisterClaim, ChainflipContractCall, SchnorrVerificationComponents,
};
use cf_traits::{
	BidderProvider, EpochInfo, NonceIdentifier, NonceProvider, StakeTransfer, ThresholdSigner,
};
>>>>>>> b7125f54
use core::time::Duration;
use frame_support::{
	debug,
	dispatch::DispatchResultWithPostInfo,
	ensure,
	error::BadOrigin,
	traits::{EnsureOrigin, Get, HandleLifetime, IsType, UnixTime},
	weights,
};
use frame_system::pallet_prelude::OriginFor;
pub use pallet::*;
use sp_std::prelude::*;

use sp_core::U256;
use sp_runtime::{
	traits::{AtLeast32BitUnsigned, UniqueSaturatedInto, Zero},
	DispatchError,
};

const ETH_ZERO_ADDRESS: EthereumAddress = [0xff; 20];

#[frame_support::pallet]
pub mod pallet {
	use super::*;
	use frame_support::pallet_prelude::*;
	use frame_system::pallet_prelude::*;

	pub type AccountId<T> = <T as frame_system::Config>::AccountId;

	pub type EthereumAddress = [u8; 20];
	pub type AggKeySignature = U256;

	pub type StakeAttempt<Amount> = (EthereumAddress, Amount);

	pub type FlipBalance<T> = <T as Config>::Balance;

	pub type Retired = bool;

	pub type EthTransactionHash = [u8; 32];

	#[pallet::config]
	#[pallet::disable_frame_system_supertrait_check]
	pub trait Config: cf_traits::Chainflip {
		/// Standard Event type.
		type Event: From<Event<Self>> + IsType<<Self as frame_system::Config>::Event>;

		type AccountId: AsRef<[u8; 32]> + IsType<<Self as frame_system::Config>::AccountId>;

		type Balance: Parameter
			+ Member
			+ AtLeast32BitUnsigned
			+ Default
			+ Copy
			+ MaybeSerializeDeserialize
			+ From<u128>
			+ Into<U256>;

		/// The Flip token implementation.
		type Flip: StakeTransfer<
			AccountId = <Self as frame_system::Config>::AccountId,
			Balance = Self::Balance,
		>;

		/// Information about the current epoch.
		type EpochInfo: EpochInfo<
			ValidatorId = <Self as frame_system::Config>::AccountId,
			Amount = FlipBalance<Self>,
		>;

		/// Something that can provide a nonce for the threshold signature.
		type NonceProvider: NonceProvider;

		/// Top-level Ethereum signing context needs to support `RegisterClaim`.
		type SigningContext: From<RegisterClaim>;

		/// Threshold signer.
		type ThresholdSigner: ThresholdSigner<Self, Context = Self::SigningContext>;

		/// Something that provides the current time.
		type TimeSource: UnixTime;

		/// The minimum period before a claim should expire. The main purpose is to make sure
		/// we have some margin for error between the signature being issued and the extrinsic
		/// actually being processed.
		#[pallet::constant]
		type MinClaimTTL: Get<Duration>;

		/// TTL for a claim from the moment of issue.
		#[pallet::constant]
		type ClaimTTL: Get<Duration>;
	}

	#[pallet::pallet]
	pub struct Pallet<T>(PhantomData<T>);

	/// Store the list of staked accounts and whether or not they are retired
	#[pallet::storage]
	pub(super) type AccountRetired<T: Config> =
		StorageMap<_, Blake2_128Concat, AccountId<T>, Retired, ValueQuery>;

	#[pallet::storage]
	pub(super) type PendingClaims<T: Config> =
		StorageMap<_, Blake2_128Concat, AccountId<T>, RegisterClaim, OptionQuery>;

	#[pallet::storage]
	pub(super) type WithdrawalAddresses<T: Config> =
		StorageMap<_, Blake2_128Concat, AccountId<T>, EthereumAddress, OptionQuery>;

	#[pallet::storage]
	pub(super) type FailedStakeAttempts<T: Config> =
		StorageMap<_, Blake2_128Concat, AccountId<T>, Vec<StakeAttempt<T::Balance>>, ValueQuery>;

	#[pallet::storage]
	pub(super) type ClaimExpiries<T: Config> =
		StorageValue<_, Vec<(Duration, AccountId<T>)>, ValueQuery>;

	#[pallet::hooks]
	impl<T: Config> Hooks<BlockNumberFor<T>> for Pallet<T> {
		fn on_initialize(_n: BlockNumberFor<T>) -> Weight {
			Self::expire_pending_claims()
		}
	}

	#[pallet::event]
	#[pallet::generate_deposit(pub(super) fn deposit_event)]
	pub enum Event<T: Config> {
		/// A validator has staked some FLIP on the Ethereum chain. \[account_id, stake_added, total_stake\]
		Staked(AccountId<T>, FlipBalance<T>, FlipBalance<T>),

		/// A validator has claimed their FLIP on the Ethereum chain. \[account_id, claimed_amount\]
		ClaimSettled(AccountId<T>, FlipBalance<T>),

		/// A claim signature has been issued by the signer module. \[account_id, signed_payload\]
		ClaimSignatureIssued(AccountId<T>, Vec<u8>),

		/// An account has retired and will no longer take part in auctions. \[account_id\]
		AccountRetired(AccountId<T>),

		/// A previously retired account  has been re-activated. \[account_id\]
		AccountActivated(AccountId<T>),

		/// A claim has expired without being redeemed. \[account_id, nonce, amount\]
		ClaimExpired(AccountId<T>, FlipBalance<T>),

		/// A stake attempt has failed. \[account_id, eth_address, amount\]
		FailedStakeAttempt(AccountId<T>, EthereumAddress, FlipBalance<T>),
	}

	#[pallet::error]
	pub enum Error<T> {
		/// The account is not known.
		UnknownAccount,

		/// An invalid claim has been witnessed: the account has no pending claims.
		NoPendingClaim,

		/// An invalid claim has been witnessed: the amount claimed, does not match the pending claim.
		InvalidClaimDetails,

		/// The claimant tried to claim despite having a claim already pending.
		PendingClaim,

		/// An account tried to post a signature to an already-signed claim.
		SignatureAlreadyIssued,

		/// Can't retire an account if it's already retired.
		AlreadyRetired,

		/// Can't activate an account unless it's in a retired state.
		AlreadyActive,

		/// Signature posted too close to expiry time or for an already-expired claim.
		SignatureTooLate,

		/// Cannot make a claim request while an auction is being resolved.
		NoClaimsDuringAuctionPhase,

		/// Failed to encode the signed claim payload.
		ClaimEncodingFailed,

		/// A withdrawal address is provided, but the account has a different withdrawal address already associated.
		WithdrawalAddressRestricted,
	}

	#[pallet::call]
	impl<T: Config> Pallet<T> {
		/// **This call can only be dispatched from the configured witness origin.**
		///
		/// Funds have been staked to an account via the StakeManager Smart Contract.
		///
		/// If the account doesn't exist, we create it.
		///
		/// ## Events
		///
		/// - [FailedStakeAttempt](Event::FailedStakeAttempt): The stake was rejected. This happens if the
		///   withdrawal address provided does not match the withdrawal address we already have in storage for
		///   the account_id
		/// - [Staked](Event::Staked): The stake has been successfully registered.
		///
		/// ## Errors
		///
		/// - [BadOrigin](frame_support::error::BadOrigin): The extrinsic was not dispatched by the witness origin.
		#[pallet::weight(10_000)]
		pub fn staked(
			origin: OriginFor<T>,
			account_id: AccountId<T>,
			amount: FlipBalance<T>,
			withdrawal_address: EthereumAddress,
			// Required to ensure this call is unique per staking event.
			_tx_hash: EthTransactionHash,
		) -> DispatchResultWithPostInfo {
			Self::ensure_witnessed(origin)?;
			if Self::check_withdrawal_address(&account_id, withdrawal_address, amount).is_ok() {
				Self::stake_account(&account_id, amount);
			}
			Ok(().into())
		}

		/// Get FLIP that is held for me by the system, signed by my validator key.
		///
		/// On success, emits a [ClaimSigRequested](Event::ClaimSigRequested) event. The attached claim request needs
		/// to be signed by a threshold of validators in order to produce valid data that can be submitted to the
		/// StakeManager Smart Contract.
		///
		/// An account can only have one pending claim at a time, and until this claim has been redeemed or expired,
		/// the funds wrapped up in the claim are inaccessible and are not counted towards a Validator's Auction Bid.
		///
		/// ## Events
		///
		/// - [ClaimSigRequested](Event::ClaimSigRequested): We successfully requested a signature over the claim details.
		///
		/// ## Errors
		///
		/// - [PendingClaim](Error::PendingClaim): The account may not have a claim already pending. Any pending
		///   claim must be finalized or expired before a new claim can be requested.
		/// - [NoClaimsDuringAuctionPhase](Error::NoClaimsDuringAuctionPhase): No claims can be processed during
		///   auction.
		/// - [WithdrawalAddressRestricted](Error::WithdrawalAddressRestricted): The withdrawal address specified
		///   does not match the one on file, and the one on file is not the ETH_ZERO_ADDRESS
		/// - [EthEncodingFailed](Error::EthEncodingFailed): The claim request could not be encoded as a valid
		///   Ethereum transaction.
		///
		/// ## Dependencies
		///
		/// - [StakeTransfer]
		#[pallet::weight(10_000)]
		pub fn claim(
			origin: OriginFor<T>,
			amount: FlipBalance<T>,
			address: EthereumAddress,
		) -> DispatchResultWithPostInfo {
			let who = ensure_signed(origin)?;
			Self::do_claim(&who, amount, address)?;
			Ok(().into())
		}

		/// Get *all* FLIP that is held for me by the system, signed by my validator key.
		///
		/// Same as [claim](Self::claim) except first calculates the maximum claimable amount.
		///
		/// ## Events
		///
		/// - See [claim](Self::claim)
		///
		/// ## Errors
		///
		/// - See [claim](Self::claim)
		#[pallet::weight(10_000)]
		pub fn claim_all(
			origin: OriginFor<T>,
			address: EthereumAddress,
		) -> DispatchResultWithPostInfo {
			let who = ensure_signed(origin)?;
			let claimable = T::Flip::claimable_balance(&who);
			Self::do_claim(&who, claimable, address)?;
			Ok(().into())
		}

		/// **This call can only be dispatched from the configured witness origin.**
		///
		/// Previously staked funds have been reclaimed.
		///
		/// Note that calling this doesn't initiate any protocol changes - the `claim` has already been authorised
		/// by validator multisig. This merely signals that the claimant has in fact redeemed their funds via the
		/// StakeManager Smart Contract and allows us to finalise any on-chain cleanup.
		///
		/// ## Events
		///
		/// - [ClaimSettled](Event::ClaimSettled): The claim was successfully settled and balances are resolved.
		///
		/// ## Errors
		///
		/// - [NoPendingClaim](Error::NoPendingClaim): There is no pending claim associated with this account.
		/// - [InvalidClaimDetails](Error::InvalidClaimDetails): Claimed amount is not the same as witnessed amount.
		/// - [BadOrigin](frame_support::error::BadOrigin): The extrinsic was not dispatched by the witness origin.
		#[pallet::weight(10_000)]
		pub fn claimed(
			origin: OriginFor<T>,
			account_id: AccountId<T>,
			claimed_amount: FlipBalance<T>,
			// Required to ensure this call is unique per claim event.
			_tx_hash: EthTransactionHash,
		) -> DispatchResultWithPostInfo {
			Self::ensure_witnessed(origin)?;

			let claim_details =
				PendingClaims::<T>::get(&account_id).ok_or(Error::<T>::NoPendingClaim)?;

			ensure!(
				claimed_amount == claim_details.amount.low_u128().unique_saturated_into(),
				Error::<T>::InvalidClaimDetails
			);

			PendingClaims::<T>::remove(&account_id);
			T::Flip::settle_claim(claimed_amount);

			if T::Flip::stakeable_balance(&account_id).is_zero() {
				frame_system::Provider::<T>::killed(&account_id).unwrap_or_else(|e| {
					// This shouldn't happen, and not much we can do if it does except fix it on a subsequent release.
					// Consequences are minor.
					debug::error!(
						"Unexpected reference count error while reaping the account {:?}: {:?}.",
						account_id,
						e
					);
				})
			}

			Self::deposit_event(Event::ClaimSettled(account_id, claimed_amount));

			Ok(().into())
		}

		/// **This call can only be dispatched from the configured witness origin.**
		///
		/// The claim signature generated by the CFE should be posted here so it can be stored on-chain. The
		/// Validators are no longer responsible for the execution of this claim, since the claiming user is
		/// expected to read the signature from claim storage, and use it to compose a transaction to the
		/// StakeManager Smart Contract, which they will then broadcast themselves.
		///
		/// ## Events
		///
		/// - [ClaimSignatureIssued](Event::ClaimSignatureIssued): Successfully issued a claim signature
		///   signed by the Validator quorum.
		///
		/// ## Errors
		///
		/// - [NoPendingClaim](Error::NoPendingClaim): There is no pending claim associated with this account.
		/// - [SignatureAlreadyIssued](Error::SignatureAlreadyIssued): The signature was already issued.
		/// - [InvalidClaimDetails](Error::InvalidClaimDetails): The claim is not valid.
		/// - [SignatureTooLate](Error::SignatureTooLate): We're calling this function after the expiration of
		///   the claim.
		#[pallet::weight(10_000)]
		pub fn post_claim_signature(
			origin: OriginFor<T>,
			account_id: AccountId<T>,
			signature: SchnorrVerificationComponents,
		) -> DispatchResultWithPostInfo {
			Self::ensure_witnessed(origin)?;

			let mut claim_details =
				PendingClaims::<T>::get(&account_id).ok_or(Error::<T>::NoPendingClaim)?;

			// TODO: Verify the signature.

			// Make sure the expiry time is still sane.
			let min_ttl = T::MinClaimTTL::get();
			let _ = claim_details
				.expiry
				.low_u64()
				.checked_sub(T::TimeSource::now().as_secs())
				.and_then(|ttl| ttl.checked_sub(min_ttl.as_secs()))
				.ok_or(Error::<T>::SignatureTooLate)?;

			// Insert the signature and notify the CFE.
<<<<<<< HEAD
			claim_details.signature = Some(signature);

			PendingClaims::<T>::insert(&account_id, claim_details.clone());
=======
			claim_details.insert_signature(&signature);
			PendingClaims::<T>::insert(&account_id, &claim_details);
>>>>>>> b7125f54

			Self::deposit_event(Event::ClaimSignatureIssued(
				account_id,
				claim_details.abi_encoded(),
			));

			Ok(().into())
		}

		/// Signals a validator's intent to withdraw their stake after the next auction and desist from future auctions.
		/// Should only be called by accounts that are not already retired.
		///
		/// ## Events
		///
		/// - [AccountRetired](Event::AccountRetired): The account has successfully retired from the auction.
		///
		/// ## Errors
		///
		/// - [AlreadyRetired](Error::AlreadyRetired): The account is already retired.
		/// - [UnknownAccount](Error::UnknownAccount): The account has no stake associated or doesn't exist.
		#[pallet::weight(10_000)]
		pub fn retire_account(origin: OriginFor<T>) -> DispatchResultWithPostInfo {
			let who = ensure_signed(origin)?;
			Self::retire(&who)?;
			Ok(().into())
		}

		/// Signals a retired validator's intent to re-activate their stake and participate in the next validator auction.
		/// Should only be called if the account is in a retired state.
		///
		/// ## Events
		///
		/// - [AccountActivated](Event::AccountActivated): The account has successfully re-activated and will
		///   be re-considrered for future auctions.
		///
		/// ## Errors
		///
		/// - [AlreadyActive](Error::AlreadyActive): The account is not in a retired state.
		/// - [UnknownAccount](Error::UnknownAccount): The account has no stake associated or doesn't exist.
		#[pallet::weight(10_000)]
		pub fn activate_account(origin: OriginFor<T>) -> DispatchResultWithPostInfo {
			let who = ensure_signed(origin)?;
			Self::activate(&who)?;
			Ok(().into())
		}
	}

	#[pallet::genesis_config]
	pub struct GenesisConfig<T: Config> {
		pub genesis_stakers: Vec<(AccountId<T>, T::Balance)>,
	}

	#[cfg(feature = "std")]
	impl<T: Config> Default for GenesisConfig<T> {
		fn default() -> Self {
			Self {
				genesis_stakers: vec![],
			}
		}
	}

	#[pallet::genesis_build]
	impl<T: Config> GenesisBuild<T> for GenesisConfig<T> {
		fn build(&self) {
			for (staker, amount) in self.genesis_stakers.iter() {
				Pallet::<T>::stake_account(staker, *amount);
			}
		}
	}
}

impl<T: Config> Pallet<T> {
	/// Checks that the call orginates from the witnesser by delegating to the configured implementation of
	/// [EnsureWitnessed](Config::EnsureWitnessed).
	fn ensure_witnessed(
		origin: OriginFor<T>,
	) -> Result<<T::EnsureWitnessed as EnsureOrigin<OriginFor<T>>>::Success, BadOrigin> {
		T::EnsureWitnessed::ensure_origin(origin)
	}

	/// Logs an failed stake attempt
	fn log_failed_stake_attempt(
		account_id: &AccountId<T>,
		withdrawal_address: EthereumAddress,
		amount: T::Balance,
	) -> Result<(), Error<T>> {
		FailedStakeAttempts::<T>::mutate(&account_id, |staking_attempts| {
			staking_attempts.push((withdrawal_address, amount));
		});
		Self::deposit_event(Event::FailedStakeAttempt(
			account_id.clone(),
			withdrawal_address,
			amount,
		));
		Err(Error::<T>::WithdrawalAddressRestricted)
	}

	/// Checks the withdrawal address requirements and saves the address if provided
	fn check_withdrawal_address(
		account_id: &AccountId<T>,
		withdrawal_address: EthereumAddress,
		amount: T::Balance,
	) -> Result<(), Error<T>> {
		if frame_system::Pallet::<T>::account_exists(account_id) {
			let existing_withdrawal_address = WithdrawalAddresses::<T>::get(&account_id);
			match existing_withdrawal_address {
				// User account exists and both addresses hold a value - the value of both addresses is different
				// and not null
				Some(existing)
					if withdrawal_address != existing && withdrawal_address != ETH_ZERO_ADDRESS =>
				{
					Self::log_failed_stake_attempt(account_id, withdrawal_address, amount)?
				}
				// Only the provided address exists:
				// We only want to add a new withdrawal address if this is the first staking attempt, ie. the account doesn't exist.
				None if withdrawal_address != ETH_ZERO_ADDRESS => {
					Self::log_failed_stake_attempt(account_id, withdrawal_address, amount)?
				}
				_ => (),
			}
		}
		// Save the withdrawal address if provided
		if withdrawal_address != ETH_ZERO_ADDRESS {
			WithdrawalAddresses::<T>::insert(account_id, withdrawal_address);
		}
		Ok(())
	}

	/// Add stake to an account, creating the account if it doesn't exist, and activating the account if it is in retired state.
	fn stake_account(account_id: &AccountId<T>, amount: T::Balance) {
		if !frame_system::Pallet::<T>::account_exists(account_id) {
			frame_system::Provider::<T>::created(account_id).unwrap_or_else(|e| {
				// The standard impl of this in the system pallet never fails.
				debug::error!(
					"Unexpected error when creating an account upon staking: {:?}",
					e
				);
			});
		}

		let new_total = T::Flip::credit_stake(account_id, amount);

		// Staking implicitly activates the account. Ignore the error.
		let _ = AccountRetired::<T>::mutate(account_id, |retired| *retired = false);

		Self::deposit_event(Event::Staked(account_id.clone(), amount, new_total));
	}

	fn do_claim(
		account_id: &AccountId<T>,
		amount: T::Balance,
		address: EthereumAddress,
	) -> Result<(), DispatchError> {
		// No new claim requests can be processed if we're currently in an auction phase.
		ensure!(
			!T::EpochInfo::is_auction_phase(),
			Error::<T>::NoClaimsDuringAuctionPhase
		);

		// If a claim already exists, return an error. The validator must either redeem their claim voucher
		// or wait until expiry before creating a new claim.
		ensure!(
			!PendingClaims::<T>::contains_key(account_id),
			Error::<T>::PendingClaim
		);

		// Check if a return address exists - if not just go with the provided claim address
		if let Some(withdrawal_address) = WithdrawalAddresses::<T>::get(account_id) {
			// Check if the address is different from the stored address - if yes error out
			if withdrawal_address != address {
				Err(Error::<T>::WithdrawalAddressRestricted)?
			}
		}

		// Throw an error if the validator tries to claim too much. Otherwise decrement the stake by the
		// amount claimed.
		T::Flip::try_claim(account_id, amount)?;

		// Set expiry and build the claim parameters.
		let expiry = T::TimeSource::now() + T::ClaimTTL::get();
		Self::register_claim_expiry(account_id.clone(), expiry);

		let transaction = RegisterClaim::new_unsigned(
			T::NonceProvider::next_nonce(NonceIdentifier::Ethereum),
			<T as Config>::AccountId::from_ref(account_id).as_ref(),
			amount,
			&address,
			expiry.as_secs(),
		);

		// Emit a threshold signature request.
		T::ThresholdSigner::request_transaction_signature(transaction.clone());

		// Store the claim params for later.
		PendingClaims::<T>::insert(account_id, transaction);

		Ok(())
	}

	/// Sets the `retired` flag associated with the account to true, signalling that the account no longer wishes to
	/// participate in validator auctions.
	///
	/// Returns an error if the account has already been retired, or if the account has no stake associated.
	fn retire(account_id: &AccountId<T>) -> Result<(), Error<T>> {
		AccountRetired::<T>::try_mutate_exists(account_id, |maybe_status| {
			match maybe_status.as_mut() {
				Some(retired) => {
					if *retired {
						return Err(Error::AlreadyRetired);
					}
					*retired = true;
					Self::deposit_event(Event::AccountRetired(account_id.clone()));
					Ok(())
				}
				None => Err(Error::UnknownAccount),
			}
		})
	}

<<<<<<< HEAD
	fn try_encode_claim_request(
		account_id: &T::AccountId,
		claim_details: &ClaimDetailsFor<T>,
	) -> ethabi::Result<Bytes> {
		use ethabi::{Address, Token};
		let register_claim = Function::new(
			"registerClaim",
			vec![
				Param::new(
					"sigData",
					ParamType::Tuple(vec![
						ParamType::Uint(256),
						ParamType::Uint(256),
						ParamType::Uint(256),
						ParamType::Address,
					]),
				),
				Param::new("nodeID", ParamType::FixedBytes(32)),
				Param::new("amount", ParamType::Uint(256)),
				Param::new("staker", ParamType::Address),
				Param::new("expiryTime", ParamType::Uint(48)),
			],
			vec![],
			false,
			StateMutability::NonPayable,
		);

		register_claim.encode_input(&[
			// sigData: SigData(uint, uint, uint)
			Token::Tuple(vec![
				Token::Uint(ethabi::Uint::zero()),
				Token::Uint(ethabi::Uint::zero()),
				Token::Uint(ethabi::ethereum_types::U256(claim_details.nonce.into().0)),
				Token::Address(Address::from(claim_details.address)),
			]),
			// nodeId: bytes32
			Token::FixedBytes(account_id.using_encoded(|bytes| bytes.to_vec())),
			// amount: uint
			Token::Uint(ethabi::ethereum_types::U256(claim_details.amount.into().0)),
			// staker: address
			Token::Address(Address::from(claim_details.address)),
			// expiryTime: uint48
			Token::Uint(claim_details.expiry.as_secs().into()),
		])
	}

=======
>>>>>>> b7125f54
	/// Sets the `retired` flag associated with the account to false, signalling that the account wishes to come
	/// out of retirement.
	///
	/// Returns an error if the account is not retired, or if the account has no stake associated.
	fn activate(account_id: &AccountId<T>) -> Result<(), Error<T>> {
		AccountRetired::<T>::try_mutate_exists(account_id, |maybe_status| {
			match maybe_status.as_mut() {
				Some(retired) => {
					if !*retired {
						return Err(Error::AlreadyActive);
					}
					*retired = false;
					Self::deposit_event(Event::AccountActivated(account_id.clone()));
					Ok(())
				}
				None => Err(Error::UnknownAccount),
			}
		})
	}

	/// Checks if an account has signalled their intention to retire as a validator. If the account has never staked
	/// any tokens, returns [Error::UnknownAccount].
	pub fn is_retired(account: &AccountId<T>) -> Result<bool, Error<T>> {
		AccountRetired::<T>::try_get(account).map_err(|_| Error::UnknownAccount)
	}

	/// Registers the expiry time for an account's pending claim. At the provided time, any pending claims
	/// for the account are expired.
	fn register_claim_expiry(account_id: AccountId<T>, expiry: Duration) {
		ClaimExpiries::<T>::mutate(|expiries| {
			// We want to ensure this list remains sorted such that the head of the list contains the oldest pending
			// claim (ie. the first to be expired). This means we put the new value on the back of the list since
			// it's quite likely this is the most recent. We then run a stable sort, which is most effient when
			// values are already close to being sorted.
			// So we need to reverse the list, push the *young* value to the front, reverse it again, then sort.
			// We could have used a VecDeque here to have a FIFO queue but VecDeque doesn't support `decode_len`
			// which is used during the expiry check to avoid decoding the whole list.
			expiries.reverse();
			expiries.push((expiry, account_id));
			expiries.reverse();
			expiries.sort_by_key(|tup| tup.0);
		});
	}

	/// Expires any pending claims that have passed their TTL.
	pub fn expire_pending_claims() -> weights::Weight {
		let mut weight = weights::constants::ExtrinsicBaseWeight::get();

		if ClaimExpiries::<T>::decode_len().unwrap_or_default() == 0 {
			// Nothing to expire, should be pretty cheap.
			return weight;
		}

		weight = weight.saturating_add(T::DbWeight::get().reads(2));

		let expiries = ClaimExpiries::<T>::get();
		// Expiries are sorted on insertion so we can just partition the slice.
		let expiry_cutoff = expiries.partition_point(|(expiry, _)| *expiry < T::TimeSource::now());

		if expiry_cutoff == 0 {
			return weight;
		}

		let (to_expire, remaining) = expiries.split_at(expiry_cutoff);

		ClaimExpiries::<T>::set(remaining.into());

		weight = weight.saturating_add(T::DbWeight::get().writes(1));

		for (_, account_id) in to_expire {
			if let Some(pending_claim) = PendingClaims::<T>::take(account_id) {
				let claim_amount = pending_claim.amount.low_u128().into();
				// Notify that the claim has expired.
				Self::deposit_event(Event::<T>::ClaimExpired(account_id.clone(), claim_amount));

				// Re-credit the account
				T::Flip::revert_claim(&account_id, claim_amount);

				// Add weight: One read/write each for deleting the claim and updating the stake.
				weight = weight
					.saturating_add(T::DbWeight::get().reads(2))
					.saturating_add(T::DbWeight::get().writes(2));
			}
		}

		weight
	}
}

impl<T: Config> BidderProvider for Pallet<T> {
	type ValidatorId = <T as frame_system::Config>::AccountId;
	type Amount = T::Balance;

	fn get_bidders() -> Vec<Bid<Self::ValidatorId, Self::Amount>> {
		AccountRetired::<T>::iter()
			.filter_map(|(acct, retired)| {
				if retired {
					None
				} else {
					let stake = T::Flip::stakeable_balance(&acct);
					Some((acct, stake))
				}
			})
			.collect()
	}
}<|MERGE_RESOLUTION|>--- conflicted
+++ resolved
@@ -8,16 +8,12 @@
 #[cfg(test)]
 mod tests;
 
-<<<<<<< HEAD
-use cf_traits::{Bid, BidderProvider, EpochInfo, StakeTransfer};
-=======
 use cf_chains::eth::{
 	register_claim::RegisterClaim, ChainflipContractCall, SchnorrVerificationComponents,
 };
 use cf_traits::{
 	BidderProvider, EpochInfo, NonceIdentifier, NonceProvider, StakeTransfer, ThresholdSigner,
 };
->>>>>>> b7125f54
 use core::time::Duration;
 use frame_support::{
 	debug,
@@ -393,14 +389,8 @@
 				.ok_or(Error::<T>::SignatureTooLate)?;
 
 			// Insert the signature and notify the CFE.
-<<<<<<< HEAD
-			claim_details.signature = Some(signature);
-
-			PendingClaims::<T>::insert(&account_id, claim_details.clone());
-=======
 			claim_details.insert_signature(&signature);
 			PendingClaims::<T>::insert(&account_id, &claim_details);
->>>>>>> b7125f54
 
 			Self::deposit_event(Event::ClaimSignatureIssued(
 				account_id,
@@ -620,55 +610,6 @@
 		})
 	}
 
-<<<<<<< HEAD
-	fn try_encode_claim_request(
-		account_id: &T::AccountId,
-		claim_details: &ClaimDetailsFor<T>,
-	) -> ethabi::Result<Bytes> {
-		use ethabi::{Address, Token};
-		let register_claim = Function::new(
-			"registerClaim",
-			vec![
-				Param::new(
-					"sigData",
-					ParamType::Tuple(vec![
-						ParamType::Uint(256),
-						ParamType::Uint(256),
-						ParamType::Uint(256),
-						ParamType::Address,
-					]),
-				),
-				Param::new("nodeID", ParamType::FixedBytes(32)),
-				Param::new("amount", ParamType::Uint(256)),
-				Param::new("staker", ParamType::Address),
-				Param::new("expiryTime", ParamType::Uint(48)),
-			],
-			vec![],
-			false,
-			StateMutability::NonPayable,
-		);
-
-		register_claim.encode_input(&[
-			// sigData: SigData(uint, uint, uint)
-			Token::Tuple(vec![
-				Token::Uint(ethabi::Uint::zero()),
-				Token::Uint(ethabi::Uint::zero()),
-				Token::Uint(ethabi::ethereum_types::U256(claim_details.nonce.into().0)),
-				Token::Address(Address::from(claim_details.address)),
-			]),
-			// nodeId: bytes32
-			Token::FixedBytes(account_id.using_encoded(|bytes| bytes.to_vec())),
-			// amount: uint
-			Token::Uint(ethabi::ethereum_types::U256(claim_details.amount.into().0)),
-			// staker: address
-			Token::Address(Address::from(claim_details.address)),
-			// expiryTime: uint48
-			Token::Uint(claim_details.expiry.as_secs().into()),
-		])
-	}
-
-=======
->>>>>>> b7125f54
 	/// Sets the `retired` flag associated with the account to false, signalling that the account wishes to come
 	/// out of retirement.
 	///
