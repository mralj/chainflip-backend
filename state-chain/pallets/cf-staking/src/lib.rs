#![cfg_attr(not(feature = "std"), no_std)]

//! # Chainflip staking
//!
//! The responsiblities of this [pallet](Pallet) can be broken down into:
//!
//! ## Staking
//!
//! - Stake is added via the Ethereum StakeManager contract. `Staked` events emitted from this contract should trigger
//!   a witnessed call to [Pallet::staked].
//! - Any stake added in this way is considered as an implicit bid for a validator slot.
//! - If stake is added to a non-existent account, it will not be counted and will be refunded instead.
//!
//! ## Claiming
//!
//! - A claim request is made via a signed call to `claim`.
//! - The claimant who is a current validator is subject to the bond - an amount equal to the current bond is locked
//!   and cannot be claimed. For example if an account has 120 FLIP staked, and the current bond is 40 FLIP, their
//!   claimable balance would be 80 FLIP.
//! - An event is emitted with the claim parameters that need to be signed by the CFE signing module.
//! - Once a valid signature is generated, this is posted to the state chain along with the expiry timestamp.
//!
//! ## Claim expiry
//!
//! - When a claim expires, it will no longer be claimable on ethereum, so is re-credited to the originating account.
//!
//! ## Retiring
//!
//! - Accounts are considered active (not retired) by default.
//! - Any active account can make a signed call to the [`retire`](Pallet::retire_account) extrinsic to change their status to
//!   retired.
//! - Only active accounts should be included as active bidders for the auction.
//!
//! ## Account creation and deletion
//!
//! - When a staker adds stake for the first time, this creates an account.
//! - When a user claims all remaining funds, their account is deleted.
//!

#[cfg(test)]
mod mock;

#[cfg(test)]
mod tests;

use cf_traits::{BidderProvider, EpochInfo, StakeTransfer};
use core::time::Duration;
use frame_support::{
	debug,
	dispatch::DispatchResultWithPostInfo,
	ensure,
	error::BadOrigin,
	traits::{EnsureOrigin, Get, HandleLifetime, UnixTime},
	weights,
};
use frame_system::pallet_prelude::OriginFor;
pub use pallet::*;
use sp_std::prelude::*;
use sp_std::vec;

use codec::{Encode, FullCodec};
use ethabi::{Bytes, Function, Param, ParamType, StateMutability};
use sp_core::U256;
use sp_runtime::{
	traits::{AtLeast32BitUnsigned, CheckedSub, Hash, Keccak256, UniqueSaturatedInto, Zero},
	DispatchError,
};

#[frame_support::pallet]
pub mod pallet {
	use super::*;
	use frame_support::pallet_prelude::*;
	use frame_system::pallet_prelude::*;

	type AccountId<T> = <T as frame_system::Config>::AccountId;

	pub type EthereumAddress = [u8; 20];
	pub type AggKeySignature = U256;

	pub type StakeAttempt<Amount> = (EthereumAddress, Amount);

	/// Details of a claim request required to build the call to StakeManager's 'requestClaim' function.
	#[derive(Encode, Decode, Clone, RuntimeDebug, Default, PartialEq, Eq)]
	pub struct ClaimDetails<Amount, Nonce> {
		pub(super) msg_hash: Option<U256>,
		pub(super) nonce: Nonce,
		pub(super) signature: Option<AggKeySignature>,
		pub(super) amount: Amount,
		pub(super) address: EthereumAddress,
		pub(super) expiry: Duration,
	}

	pub type FlipBalance<T> = <T as Config>::Balance;

	pub type ClaimDetailsFor<T> = ClaimDetails<FlipBalance<T>, <T as Config>::Nonce>;

	pub type Retired = bool;

	pub type EthTransactionHash = [u8; 32];

	#[pallet::config]
	pub trait Config: frame_system::Config {
		/// Standard Event type.
		type Event: From<Event<Self>> + IsType<<Self as frame_system::Config>::Event>;

		type Balance: Parameter
			+ Member
			+ AtLeast32BitUnsigned
			+ Default
			+ Copy
			+ MaybeSerializeDeserialize
			+ Into<U256>;

		/// The Flip token implementation.
		type Flip: StakeTransfer<
			AccountId = <Self as frame_system::Config>::AccountId,
			Balance = Self::Balance,
		>;

		/// A Nonce type to be used for claim nonces.
		type Nonce: Member
			+ FullCodec
			+ Copy
			+ Default
			+ AtLeast32BitUnsigned
			+ MaybeSerializeDeserialize
			+ CheckedSub
			+ Into<U256>;

		/// Provides an origin check for witness transactions.
		type EnsureWitnessed: EnsureOrigin<Self::Origin>;

		/// Information about the current epoch.
		type EpochInfo: EpochInfo<
			ValidatorId = <Self as frame_system::Config>::AccountId,
			Amount = FlipBalance<Self>,
		>;

		/// Something that provides the current time.
		type TimeSource: UnixTime;

		/// The minimum period before a claim should expire. The main purpose is to make sure
		/// we have some margin for error between the signature being issued and the extrinsic
		/// actually being processed.
		#[pallet::constant]
		type MinClaimTTL: Get<Duration>;

		/// TTL for a claim from the moment of issue.
		#[pallet::constant]
		type ClaimTTL: Get<Duration>;
	}

	#[pallet::pallet]
	pub struct Pallet<T>(PhantomData<T>);

	/// Store the list of staked accounts and whether or not they are retired
	#[pallet::storage]
	pub(super) type AccountRetired<T: Config> =
		StorageMap<_, Blake2_128Concat, AccountId<T>, Retired, ValueQuery>;

	#[pallet::storage]
	pub(super) type PendingClaims<T: Config> =
		StorageMap<_, Blake2_128Concat, AccountId<T>, ClaimDetailsFor<T>, OptionQuery>;

	#[pallet::storage]
	pub(super) type WithdrawalAddresses<T: Config> =
		StorageMap<_, Blake2_128Concat, AccountId<T>, EthereumAddress, OptionQuery>;

	#[pallet::storage]
	pub(super) type FailedStakeAttempts<T: Config> =
		StorageMap<_, Blake2_128Concat, AccountId<T>, Vec<StakeAttempt<T::Balance>>, ValueQuery>;

	#[pallet::storage]
	pub(super) type ClaimExpiries<T: Config> =
		StorageValue<_, Vec<(Duration, AccountId<T>)>, ValueQuery>;

	#[pallet::hooks]
	impl<T: Config> Hooks<BlockNumberFor<T>> for Pallet<T> {
		fn on_initialize(_n: BlockNumberFor<T>) -> Weight {
			Self::expire_pending_claims()
		}
	}

	#[pallet::event]
	#[pallet::generate_deposit(pub(super) fn deposit_event)]
	pub enum Event<T: Config> {
		/// A validator has staked some FLIP on the Ethereum chain. [validator_id, stake_added, total_stake]
		Staked(AccountId<T>, FlipBalance<T>, FlipBalance<T>),

		/// A validator has claimed their FLIP on the Ethereum chain. [validator_id, claimed_amount]
		ClaimSettled(AccountId<T>, FlipBalance<T>),

		/// The staked amount should be refunded to the provided Ethereum address. [node_id, refund_amount, address]
		StakeRefund(AccountId<T>, FlipBalance<T>, EthereumAddress),

		/// A claim request has been validated and needs to be signed. [node_id, msg_hash]
		ClaimSigRequested(AccountId<T>, U256),

		/// A claim signature has been issued by the signer module. [msg_hash, nonce, sig, node_id, amount, eth_addr, expiry_time]
		ClaimSignatureIssued(
			U256,
			T::Nonce,
			AggKeySignature,
			AccountId<T>,
			FlipBalance<T>,
			EthereumAddress,
			Duration,
		),

		/// An account has retired and will no longer take part in auctions. [who]
		AccountRetired(AccountId<T>),

		/// A previously retired account  has been re-activated. [who]
		AccountActivated(AccountId<T>),

		/// A claim has expired without being redeemed. [who, nonce, amount]
		ClaimExpired(AccountId<T>, T::Nonce, FlipBalance<T>),

		/// A stake attempt has failed. [who, address, amount]
		FailedStakeAttempt(AccountId<T>, EthereumAddress, FlipBalance<T>),
	}

	#[pallet::error]
	pub enum Error<T> {
		/// The account is not known.
		UnknownAccount,

		/// An invalid claim has been witnessed: the account has no pending claims.
		NoPendingClaim,

		/// An invalid claim has been witnessed: the amount claimed, does not match the pending claim.
		InvalidClaimDetails,

		/// The claimant tried to claim despite having a claim already pending.
		PendingClaim,

		/// An account tried to post a signature to an already-signed claim.
		SignatureAlreadyIssued,

		/// Can't retire an account if it's already retired.
		AlreadyRetired,

		/// Can't activate an account unless it's in a retired state.
		AlreadyActive,

		/// Signature posted too close to expiry time or for an already-expired claim.
		SignatureTooLate,

		/// Cannot make a claim request while an auction is being resolved.
		NoClaimsDuringAuctionPhase,

		/// Failed to encode the claim transaction.
		EthEncodingFailed,

		/// A withdrawal address is provided, but the account has a different withdrawal address already associated.
		WithdrawalAddressRestricted,
	}

	#[pallet::call]
	impl<T: Config> Pallet<T> {
		/// Funds have been staked to an account via the StakeManager smart contract.
		///
		/// If the account doesn't exist, we create it.
		///
		/// **This call can only be dispatched from the configured witness origin.**
		#[pallet::weight(10_000)]
		pub fn staked(
			origin: OriginFor<T>,
			account_id: T::AccountId,
			amount: FlipBalance<T>,
			withdrawal_address: Option<EthereumAddress>,
			// Required to ensure this call is unique per staking event.
			_tx_hash: EthTransactionHash,
		) -> DispatchResultWithPostInfo {
			Self::ensure_witnessed(origin)?;
			if Self::check_withdrawal_address(&account_id, withdrawal_address, amount).is_err() {
				Ok(().into())
			} else {
				Self::stake_account(&account_id, amount);
				Ok(().into())
			}
		}

		/// Get FLIP that is held for me by the system, signed by my validator key.
		///
		/// On success, emits a [ClaimSigRequested](Events::ClaimSigRequested) event. The attached claim request needs
		/// to be signed by a threshold of validators in order to be become valid.
		///
		/// An account can only have one pending claim at a time, and until this claim has been redeemed or expired,
		/// the funds wrapped up in the claim are inaccessible and are not counted towards validator auction bidding.
		///
		/// ## Error conditions:
		///
		/// - [PendingClaim](Error::PendingClaim): The account may not have a claim already pending. Any pending
		///   claim must be finalized or expired before a new claim can be requested.
		/// - [NoClaimsDuringAuctionPhase](Error::NoClaimsDuringAuctionPhase): No claims can be processed during
		///   auction.
		/// - [InsufficientLiquidity](pallet_cf_flip::Error::InsufficientStake): The amount requested exceeds available
		///   funds.
		#[pallet::weight(10_000)]
		pub fn claim(
			origin: OriginFor<T>,
			amount: FlipBalance<T>,
			address: EthereumAddress,
		) -> DispatchResultWithPostInfo {
			let who = ensure_signed(origin)?;
			Self::do_claim(&who, amount, address)?;
			Ok(().into())
		}

		/// Get *all* FLIP that is held for me by the system, signed by my validator key.
		///
		/// Same as [claim] except calculate the maximum claimable amount and submits a claim for that.
		#[pallet::weight(10_000)]
		pub fn claim_all(
			origin: OriginFor<T>,
			address: EthereumAddress,
		) -> DispatchResultWithPostInfo {
			let who = ensure_signed(origin)?;
			let claimable = T::Flip::claimable_balance(&who);
			Self::do_claim(&who, claimable, address)?;
			Ok(().into())
		}

		/// Previously staked funds have been reclaimed.
		///
		/// Note that calling this doesn't initiate any protocol changes - the `claim` has already been authorised
		/// by validator multisig. This merely signals that the claimant has in fact redeemed their funds via the
		/// `StakeManager` contract and allows us finalise any on-chain cleanup.
		///
		/// ## Error conditions:
		///
		/// - [NoPendingClaim](Error::NoPendingClaim)
		/// - [InvalidClaimDetails](Error::InvalidClaimDetails)
		///
		/// **This call can only be dispatched from the configured witness origin.**
		#[pallet::weight(10_000)]
		pub fn claimed(
			origin: OriginFor<T>,
			account_id: AccountId<T>,
			claimed_amount: FlipBalance<T>,
			// Required to ensure this call is unique per claim event.
			_tx_hash: EthTransactionHash,
		) -> DispatchResultWithPostInfo {
			Self::ensure_witnessed(origin)?;

			let claim_details =
				PendingClaims::<T>::get(&account_id).ok_or(Error::<T>::NoPendingClaim)?;

			ensure!(
				claimed_amount == claim_details.amount,
				Error::<T>::InvalidClaimDetails
			);

			PendingClaims::<T>::remove(&account_id);
			T::Flip::settle_claim(claimed_amount);

			if T::Flip::stakeable_balance(&account_id).is_zero() {
				frame_system::Provider::<T>::killed(&account_id).unwrap_or_else(|e| {
					// This shouldn't happen, and not much we can do if it does except fix it on a subsequent release.
					// Consequences are minor.
					debug::error!(
						"Unexpected reference count error while reaping the account {:?}: {:?}.",
						account_id,
						e
					);
				})
			}

			Self::deposit_event(Event::ClaimSettled(account_id, claimed_amount));

			Ok(().into())
		}

		/// The claim signature generated by the CFE should be posted here so it can be stored on-chain.
		///
		/// Error conditions:
		/// - [SignatureAlreadyIssued](Error::SignatureAlreadyIssued): The signature was already issued.
		/// - [NoPendingClaim](Error::NoPendingClaim): There is no pending claim associated with this account.
		#[pallet::weight(10_000)]
		pub fn post_claim_signature(
			origin: OriginFor<T>,
			account_id: AccountId<T>,
			msg_hash: U256,
			signature: AggKeySignature,
		) -> DispatchResultWithPostInfo {
			Self::ensure_witnessed(origin)?;

			let time_now = T::TimeSource::now();

			let mut claim_details =
				PendingClaims::<T>::get(&account_id).ok_or(Error::<T>::NoPendingClaim)?;

			ensure!(
				claim_details.signature.is_none(),
				Error::<T>::SignatureAlreadyIssued
			);
			ensure!(
				claim_details.msg_hash == Some(msg_hash),
				Error::<T>::InvalidClaimDetails
			);

			// Make sure the expiry time is still sane.
			let min_ttl = T::MinClaimTTL::get();
			claim_details
				.expiry
				.checked_sub(time_now)
				.and_then(|ttl| ttl.checked_sub(min_ttl))
				.ok_or(Error::<T>::SignatureTooLate)?;

			// Insert the signature and notify the CFE.
			claim_details.signature = Some(signature.clone());

			PendingClaims::<T>::insert(&account_id, claim_details.clone());

			Self::deposit_event(Event::ClaimSignatureIssued(
				msg_hash,
				claim_details.nonce,
				signature,
				account_id,
				claim_details.amount,
				claim_details.address,
				claim_details.expiry,
			));

			Ok(().into())
		}

		/// Signals a validator's intent to withdraw their stake after the next auction and desist from future auctions.
		/// Should only be called by accounts that are not already retired.
		///
		/// Error conditions:
		///
		/// - [AlreadyRetired](Error::AlreadyRetired): The account is already retired.
		/// - [UnknownAccount](Error::UnknownAccount): The account has no stake associated or doesn't exist.
		#[pallet::weight(10_000)]
		pub fn retire_account(origin: OriginFor<T>) -> DispatchResultWithPostInfo {
			let who = ensure_signed(origin)?;

			Self::retire(&who)?;

			Ok(().into())
		}

		/// Signals a retired validator's intent to re-activate their stake and participate in the next validator auction.
		/// Should only be called if the account is in a retired state.
		///
		/// Error conditions:
		///
		/// - [AlreadyActive](Error::AlreadyActive): The account is not in a retired state.
		/// - [UnknownAccount](Error::UnknownAccount): The account has no stake associated or doesn't exist.
		#[pallet::weight(10_000)]
		pub fn activate_account(origin: OriginFor<T>) -> DispatchResultWithPostInfo {
			let who = ensure_signed(origin)?;

			Self::activate(&who)?;

			Ok(().into())
		}
	}

	#[pallet::genesis_config]
	pub struct GenesisConfig<T: Config> {
		pub genesis_stakers: Vec<(AccountId<T>, T::Balance)>,
	}

	#[cfg(feature = "std")]
	impl<T: Config> Default for GenesisConfig<T> {
		fn default() -> Self {
			Self {
				genesis_stakers: vec![],
			}
		}
	}

	#[pallet::genesis_build]
	impl<T: Config> GenesisBuild<T> for GenesisConfig<T> {
		fn build(&self) {
			for (staker, amount) in self.genesis_stakers.iter() {
				Pallet::<T>::stake_account(staker, *amount);
			}
		}
	}
}

impl<T: Config> Pallet<T> {
	/// Checks that the call orginates from the witnesser by delegating to the configured implementation of
	/// `[EnsureWitnessed](cf_traits::EnsureWitnessed)`.
	fn ensure_witnessed(
		origin: OriginFor<T>,
	) -> Result<<T::EnsureWitnessed as EnsureOrigin<OriginFor<T>>>::Success, BadOrigin> {
		T::EnsureWitnessed::ensure_origin(origin)
	}

	/// Logs an failed stake attempt
	fn log_failed_stake_attempt(
		account_id: &T::AccountId,
		withdrawal_address: EthereumAddress,
		amount: T::Balance,
	) -> Result<(), Error<T>> {
		FailedStakeAttempts::<T>::mutate(&account_id, |staking_attempts| {
			staking_attempts.push((withdrawal_address, amount));
		});
		Self::deposit_event(Event::FailedStakeAttempt(
			account_id.clone(),
			withdrawal_address,
			amount,
		));
		Err(Error::<T>::WithdrawalAddressRestricted)?
	}

	/// Checks the withdrawal address requirements and saves the address if provided
	fn check_withdrawal_address(
		account_id: &T::AccountId,
		withdrawal_address: Option<EthereumAddress>,
		amount: T::Balance,
	) -> Result<(), Error<T>> {
		if frame_system::Pallet::<T>::account_exists(account_id) {
			let existing_withdrawal_address = WithdrawalAddresses::<T>::get(&account_id);
			match (withdrawal_address, existing_withdrawal_address) {
				// User account exists and both addresses hold a value - the value of both addresses is different
				(Some(provided), Some(existing)) if provided != existing => {
					Self::log_failed_stake_attempt(account_id, provided, amount)?
				}
				// Only the provided address exists:
				// We only want to add a new withdrawal address if this is the first staking attempt, ie. the account doesn't exist.
				(Some(provided), None) => {
					Self::log_failed_stake_attempt(account_id, provided, amount)?
				}
				_ => (),
			}
		}
		//Save the withdrawal address if provided
		if let Some(provided) = withdrawal_address {
			WithdrawalAddresses::<T>::insert(account_id, provided);
		}
		Ok(())
	}

	/// Add stake to an account, creating the account if it doesn't exist, and activating the account if it is in retired state.
	fn stake_account(account_id: &T::AccountId, amount: T::Balance) {
		if !frame_system::Pallet::<T>::account_exists(account_id) {
			frame_system::Provider::<T>::created(account_id).unwrap_or_else(|e| {
				// The standard impl of this in the system pallet never fails.
				debug::error!(
					"Unexpected error when creating an account upon staking: {:?}",
					e
				);
			});
		}

		let new_total = T::Flip::credit_stake(&account_id, amount);

		// Staking implicitly activates the account. Ignore the error.
		let _ = AccountRetired::<T>::mutate(&account_id, |retired| *retired = false);

		Self::deposit_event(Event::Staked(account_id.clone(), amount, new_total));
	}

	fn do_claim(
		account_id: &T::AccountId,
		amount: T::Balance,
		address: EthereumAddress,
	) -> Result<(), DispatchError> {
		// No new claim requests can be processed if we're currently in an auction phase.
		ensure!(
			!T::EpochInfo::is_auction_phase(),
			Error::<T>::NoClaimsDuringAuctionPhase
		);

		// If a claim already exists, return an error. The validator must either redeem their claim voucher
		// or wait until expiry before creating a new claim.
		ensure!(
			!PendingClaims::<T>::contains_key(account_id),
			Error::<T>::PendingClaim
		);

		// Check if a return address exists - if not just go with the provided claim address
		if let Some(withdrawal_address) = WithdrawalAddresses::<T>::get(account_id) {
			// Check if the address is different from the stored address - if yes error out
			if withdrawal_address != address {
				Err(Error::<T>::WithdrawalAddressRestricted)?
			}
		}

		// Throw an error if the validator tries to claim too much. Otherwise decrement the stake by the
		// amount claimed.
		T::Flip::try_claim(account_id, amount)?;

		// Try to generate a nonce
		let nonce = Self::generate_nonce();

		// Set expiry and build the claim parameters.
		let expiry = T::TimeSource::now() + T::ClaimTTL::get();
		Self::register_claim_expiry(account_id.clone(), expiry);

		let mut details = ClaimDetails {
			msg_hash: None,
			nonce,
			signature: None,
			amount,
			address,
			expiry,
		};

		// Compute the message hash to be signed.
		match Self::try_encode_claim_request(account_id, &details) {
			Ok(payload) => {
				let msg_hash: U256 = Keccak256::hash(&payload[..]).as_bytes().into();
				details.msg_hash = Some(msg_hash);

				// Store the params for later.
				PendingClaims::<T>::insert(account_id, details);

				// Emit the event requesting that the CFE generate the claim voucher.
				Self::deposit_event(Event::<T>::ClaimSigRequested(account_id.clone(), msg_hash));

				Ok(())
			}
			Err(_) => Err(Error::<T>::EthEncodingFailed.into()),
		}
	}

	/// Generates a unique nonce for the StakeManager contract.
	fn generate_nonce() -> T::Nonce {
		// For now, we expect the nonce to be an u64 to stay compatible with the CFE
		let u64_nonce = T::TimeSource::now().as_nanos() as u64;
		u64_nonce.unique_saturated_into()
	}

	/// Sets the `retired` flag associated with the account to true, signalling that the account no longer wishes to
	/// participate in validator auctions.
	///
	/// Returns an error if the account has already been retired, or if the account has no stake associated.
	fn retire(account_id: &T::AccountId) -> Result<(), Error<T>> {
		AccountRetired::<T>::try_mutate_exists(account_id, |maybe_status| {
			match maybe_status.as_mut() {
				Some(retired) => {
					if *retired {
						Err(Error::AlreadyRetired)?;
					}
					*retired = true;
					Self::deposit_event(Event::AccountRetired(account_id.clone()));
					Ok(())
				}
				None => Err(Error::UnknownAccount)?,
			}
		})
	}

	fn try_encode_claim_request(
		account_id: &T::AccountId,
		claim_details: &ClaimDetailsFor<T>,
	) -> ethabi::Result<Bytes> {
		use ethabi::{Address, Token};
		let register_claim = Function::new(
			"registerClaim",
			vec![
				Param::new(
					"sigData",
					ParamType::Tuple(vec![
						ParamType::Uint(256),
						ParamType::Uint(256),
						ParamType::Uint(256),
						ParamType::Address,
					]),
				),
				Param::new("nodeID", ParamType::FixedBytes(32)),
				Param::new("amount", ParamType::Uint(256)),
				Param::new("staker", ParamType::Address),
				Param::new("expiryTime", ParamType::Uint(48)),
			],
			vec![],
			false,
			StateMutability::NonPayable,
		);

		register_claim.encode_input(&vec![
			// sigData: SigData(uint, uint, uint)
			Token::Tuple(vec![
				Token::Uint(ethabi::Uint::zero()),
				Token::Uint(ethabi::Uint::zero()),
				Token::Uint(ethabi::ethereum_types::U256(claim_details.nonce.into().0)),
				Token::Address(Address::from(claim_details.address)),
			]),
			// nodeId: bytes32
			Token::FixedBytes(account_id.using_encoded(|bytes| bytes.to_vec())),
			// amount: uint
			Token::Uint(ethabi::ethereum_types::U256(claim_details.amount.into().0)),
			// staker: address
			Token::Address(Address::from(claim_details.address)),
			// expiryTime: uint48
			Token::Uint(claim_details.expiry.as_secs().into()),
		])
	}

	/// Sets the `retired` flag associated with the account to false, signalling that the account wishes to come
	/// out of retirement.
	///
	/// Returns an error if the account is not retired, or if the account has no stake associated.
	fn activate(account_id: &T::AccountId) -> Result<(), Error<T>> {
		AccountRetired::<T>::try_mutate_exists(account_id, |maybe_status| {
			match maybe_status.as_mut() {
				Some(retired) => {
					if !*retired {
						Err(Error::AlreadyActive)?;
					}
					*retired = false;
					Self::deposit_event(Event::AccountActivated(account_id.clone()));
					Ok(())
				}
				None => Err(Error::UnknownAccount)?,
			}
		})
	}

	/// Checks if an account has signalled their intention to retire as a validator. If the account has never staked
	/// any tokens, returns [Error::UnknownAccount].
	pub fn is_retired(account: &T::AccountId) -> Result<bool, Error<T>> {
		AccountRetired::<T>::try_get(account).map_err(|_| Error::UnknownAccount)
	}

	/// Registers the expiry time for an account's pending claim. At the provided time, any pending claims
	/// for the account are expired.
	fn register_claim_expiry(account_id: T::AccountId, expiry: Duration) {
		ClaimExpiries::<T>::mutate(|expiries| {
			// We want to ensure this list remains sorted such that the head of the list contains the oldest pending
			// claim (ie. the first to be expired). This means we put the new value on the back of the list since
			// it's quite likely this is the most recent. We then run a stable sort, which is most effient when
			// values are already close to being sorted.
			// So we need to reverse the list, push the *young* value to the front, reverse it again, then sort.
			// We could have used a VecDeque here to have a FIFO queue but VecDeque doesn't support `decode_len`
			// which is used during the expiry check to avoid decoding the whole list.
			expiries.reverse();
			expiries.push((expiry, account_id));
			expiries.reverse();
			expiries.sort_by_key(|tup| tup.0);
		});
	}

	/// Expires any pending claims that have passed their TTL.
	pub fn expire_pending_claims() -> weights::Weight {
		let mut weight = weights::constants::ExtrinsicBaseWeight::get();

		if ClaimExpiries::<T>::decode_len().unwrap_or_default() == 0 {
			// Nothing to expire, should be pretty cheap.
			return weight;
		}

		weight = weight.saturating_add(T::DbWeight::get().reads(2));

		let expiries = ClaimExpiries::<T>::get();
		// Expiries are sorted on insertion so we can just partition the slice.
		let expiry_cutoff = expiries.partition_point(|(expiry, _)| *expiry < T::TimeSource::now());

		if expiry_cutoff == 0 {
			return weight;
		}

		let (to_expire, remaining) = expiries.split_at(expiry_cutoff);

		ClaimExpiries::<T>::set(remaining.into());

		weight = weight.saturating_add(T::DbWeight::get().writes(1));

		for (_, account_id) in to_expire {
			if let Some(pending_claim) = PendingClaims::<T>::take(account_id) {
				// Notify that the claim has expired.
				Self::deposit_event(Event::<T>::ClaimExpired(
					account_id.clone(),
					pending_claim.nonce,
					pending_claim.amount,
				));

				// Re-credit the account
				T::Flip::revert_claim(&account_id, pending_claim.amount);

				// Add weight: One read/write each for deleting the claim and updating the stake.
				weight = weight
					.saturating_add(T::DbWeight::get().reads(2))
					.saturating_add(T::DbWeight::get().writes(2));
			}
		}

		weight
	}
}

impl<T: Config> BidderProvider for Pallet<T> {
	type ValidatorId = T::AccountId;
	type Amount = T::Balance;

<<<<<<< HEAD
	/// A bidder is a staker who is both eligible and willing (i.e. not retired)
	/// to participate in the next auction
	fn get_bidders() -> Vec<(Self::AccountId, Self::Amount)> {
=======
	fn get_bidders() -> Vec<(Self::ValidatorId, Self::Amount)> {
>>>>>>> 2e22dc45
		AccountRetired::<T>::iter()
			.filter_map(|(acct, retired)| {
				if retired {
					None
				} else {
					let stake = T::Flip::stakeable_balance(&acct);
					Some((acct, stake))
				}
			})
			.collect()
	}
}<|MERGE_RESOLUTION|>--- conflicted
+++ resolved
@@ -790,13 +790,7 @@
 	type ValidatorId = T::AccountId;
 	type Amount = T::Balance;
 
-<<<<<<< HEAD
-	/// A bidder is a staker who is both eligible and willing (i.e. not retired)
-	/// to participate in the next auction
-	fn get_bidders() -> Vec<(Self::AccountId, Self::Amount)> {
-=======
 	fn get_bidders() -> Vec<(Self::ValidatorId, Self::Amount)> {
->>>>>>> 2e22dc45
 		AccountRetired::<T>::iter()
 			.filter_map(|(acct, retired)| {
 				if retired {
