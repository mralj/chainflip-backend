--- conflicted
+++ resolved
@@ -243,15 +243,9 @@
 
 		/// Get FLIP that is held for me by the system, signed by my validator key.
 		///
-<<<<<<< HEAD
-		/// On success, the implementation of [ThresholdSigner] should emit an event. The attached claim request needs
-		/// to be signed by a threshold of validators in order to produce valid data that can be submitted to the
-		/// StakeManager Smart Contract.
-=======
-		/// On success, the implementatation of [ThresholdSigner] should emit an event. The attached
+		/// On success, the implementation of [ThresholdSigner] should emit an event. The attached
 		/// claim request needs to be signed by a threshold of validators in order to produce valid
 		/// data that can be submitted to the StakeManager Smart Contract.
->>>>>>> da5c3c20
 		///
 		/// An account can only have one pending claim at a time, and until this claim has been
 		/// redeemed or expired, the funds wrapped up in the claim are inaccessible and are not
