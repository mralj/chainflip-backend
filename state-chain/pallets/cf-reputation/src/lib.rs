#![cfg_attr(not(feature = "std"), no_std)]
#![feature(extended_key_value_attributes)]

#[doc = include_str!("../README.md")]
#[cfg(test)]
mod mock;
#[cfg(test)]
mod tests;

use frame_support::pallet_prelude::*;
use frame_support::sp_std::convert::TryInto;
pub use pallet::*;
use sp_runtime::traits::Zero;

/// Conditions as judged as offline
#[derive(Encode, Decode, Clone, PartialEq, Eq, RuntimeDebug)]
pub enum OfflineCondition {
	/// A broadcast of an output has failed
	BroadcastOutputFailed,
	/// There was a failure in participation during a signing
	ParticipateSigningFailed,
	/// Not Enough Performance Credits
	NotEnoughPerformanceCredits,
	/// Contradicting Self During a Signing Ceremony
	ContradictingSelfDuringSigningCeremony,
}

/// Error on reporting an offline condition
#[derive(Debug, PartialEq)]
pub enum ReportError {
	// Validator doesn't exist
	UnknownValidator,
}

/// Offline conditions are reported on
pub trait OfflineConditions {
	type ValidatorId;
	/// Report the condition for validator
	/// Returns `Ok(Weight)` else an error if the validator isn't valid
	fn report(
		condition: OfflineCondition,
		penalty: ReputationPoints,
		validator_id: &Self::ValidatorId,
	) -> Result<Weight, ReportError>;
}

#[frame_support::pallet]
pub mod pallet {
	use super::*;
	use cf_traits::{EpochInfo, Heartbeat, NetworkState, Slashing, Chainflip};
	use frame_system::pallet_prelude::*;
	use sp_std::ops::Neg;

	#[pallet::pallet]
	#[pallet::generate_store(pub (super) trait Store)]
	pub struct Pallet<T>(_);

	/// Reputation points type as signed integer
	pub type ReputationPoints = i32;
	/// The credits one earns being online, equivalent to a blocktime online
	pub type OnlineCreditsFor<T> = <T as frame_system::Config>::BlockNumber;
	/// Reputation of a validator
	#[derive(Encode, Decode, Clone, RuntimeDebug, Default, PartialEq, Eq)]
	pub struct Reputation<OnlineCredits> {
		online_credits: OnlineCredits,
		pub reputation_points: ReputationPoints,
	}

	/// A reputation penalty as a ratio of points penalised over number of blocks
	#[derive(Encode, Decode, Clone, RuntimeDebug, Default, PartialEq, Eq)]
	pub struct ReputationPenalty<BlockNumber> {
		pub points: ReputationPoints,
		pub blocks: BlockNumber,
	}

	type ReputationOf<T> = Reputation<<T as frame_system::Config>::BlockNumber>;

	#[pallet::config]
	pub trait Config: frame_system::Config + Chainflip {
		/// The event type
		type Event: From<Event<Self>> + IsType<<Self as frame_system::Config>::Event>;

		/// The number of blocks for the time frame we would test liveliness within
		#[pallet::constant]
		type HeartbeatBlockInterval: Get<<Self as frame_system::Config>::BlockNumber>;

		/// The number of reputation points we lose for every x blocks offline
		#[pallet::constant]
		type ReputationPointPenalty: Get<ReputationPenalty<Self::BlockNumber>>;

		/// The floor and ceiling values for a reputation score
		#[pallet::constant]
		type ReputationPointFloorAndCeiling: Get<(ReputationPoints, ReputationPoints)>;

		/// When we have to, we slash
		type Slasher: Slashing<
			AccountId = Self::ValidatorId,
			BlockNumber = <Self as frame_system::Config>::BlockNumber,
		>;

		/// Information about the current epoch.
		type EpochInfo: EpochInfo<ValidatorId = Self::ValidatorId, Amount = Self::Amount>;
	}

	#[pallet::hooks]
	impl<T: Config> Hooks<BlockNumberFor<T>> for Pallet<T> {}

	/// The ratio at which one accrues Reputation points in exchange for online credits
	///
	#[pallet::storage]
	#[pallet::getter(fn accrual_ratio)]
	pub(super) type AccrualRatio<T: Config> =
		StorageValue<_, (ReputationPoints, OnlineCreditsFor<T>), ValueQuery>;

	/// A map tracking our validators.  We record the number of blocks they have been alive
	/// according to the heartbeats submitted.  We are assuming that during a `HeartbeatInterval`
	/// if a `heartbeat()` transaction is submitted that they are alive during the entire
	/// `HeartbeatInterval` of blocks.
	///
	#[pallet::storage]
	#[pallet::getter(fn reputation)]
	pub type Reputations<T: Config> =
		StorageMap<_, Blake2_128Concat, T::ValidatorId, ReputationOf<T>, ValueQuery>;

	#[pallet::event]
	#[pallet::generate_deposit(pub (super) fn deposit_event)]
	pub enum Event<T: Config> {
		/// An offline condition has been met
		OfflineConditionPenalty(T::ValidatorId, OfflineCondition, ReputationPoints),
		/// The accrual rate for our reputation poins has been updated \[points, online credits\]
		AccrualRateUpdated(ReputationPoints, OnlineCreditsFor<T>),
	}

	#[pallet::error]
	pub enum Error<T> {
		/// An invalid amount of reputation points set for the accrual ratio
		InvalidAccrualReputationPoints,
		/// An invalid amount of online credits for the accrual ratio
		InvalidAccrualOnlineCredits,
	}

	#[pallet::call]
	impl<T: Config> Pallet<T> {
		/// The accrual ratio can be updated and would come into play in the current heartbeat interval
		/// This is only available to sudo
		///
		#[pallet::weight(10_000)]
		pub(super) fn update_accrual_ratio(
			origin: OriginFor<T>,
			points: ReputationPoints,
			online_credits: OnlineCreditsFor<T>,
		) -> DispatchResultWithPostInfo {
			// Ensure we are root when setting this
			let _ = ensure_root(origin)?;
			// Some very basic validation here.  Should be improved in subsequent PR based on
			// further definition of limits
			ensure!(
				points > Zero::zero(),
				Error::<T>::InvalidAccrualReputationPoints
			);
			ensure!(
				online_credits > Zero::zero(),
				Error::<T>::InvalidAccrualOnlineCredits
			);
			// Online credits are equivalent to block time and hence should be less than our
			// heartbeat interval
			ensure!(
				online_credits > T::HeartbeatBlockInterval::get(),
				Error::<T>::InvalidAccrualOnlineCredits
			);

			AccrualRatio::<T>::set((points, online_credits));
			Self::deposit_event(Event::AccrualRateUpdated(points, online_credits));

			Ok(().into())
		}
	}

	#[pallet::genesis_config]
	pub struct GenesisConfig<T: Config> {
		pub accrual_ratio: (ReputationPoints, OnlineCreditsFor<T>),
	}

	#[cfg(feature = "std")]
	impl<T: Config> Default for GenesisConfig<T> {
		fn default() -> Self {
			Self {
				accrual_ratio: (Zero::zero(), Zero::zero()),
			}
		}
	}

	/// On genesis we are initializing the accrual ratio confirming that it is greater than the
	/// heartbeat interval.  We also expect a set of validators to expect heartbeats from.
	///
	#[pallet::genesis_build]
	impl<T: Config> GenesisBuild<T> for GenesisConfig<T> {
		fn build(&self) {
			assert!(
				self.accrual_ratio.1 > T::HeartbeatBlockInterval::get(),
				"Heartbeat interval needs to be less than block duration reward"
			);
			AccrualRatio::<T>::set(self.accrual_ratio);
<<<<<<< HEAD
=======
			// A list of those we expect to be online, which are our set of validators
			for validator_id in T::EpochInfo::current_validators().iter() {
				ValidatorsLiveness::<T>::insert(validator_id, 1);
			}
		}
	}

	/// Implementation of the `EpochTransitionHandler` trait with which we populate are
	/// expected list of validators.
	///
	impl<T: Config> EpochTransitionHandler for Pallet<T> {
		type ValidatorId = T::ValidatorId;
		type Amount = T::Amount;

		fn on_new_epoch(_new_validators: &[Self::ValidatorId], _new_bond: Self::Amount) {
			// Clear our expectations
			ValidatorsLiveness::<T>::remove_all();
			// Set the new list of validators we expect a heartbeat from
			for validator_id in _new_validators.iter() {
				ValidatorsLiveness::<T>::insert(validator_id, 0);
			}
>>>>>>> 9c1341a0
		}
	}

	/// Implementation of `OfflineConditions` reporting on `OfflineCondition` with specified number
	/// of reputation points
	impl<T: Config> OfflineConditions for Pallet<T> {
		type ValidatorId = T::ValidatorId;

		fn report(
			condition: OfflineCondition,
			penalty: ReputationPoints,
			validator_id: &Self::ValidatorId,
		) -> Result<Weight, ReportError> {
			// Confirm validator is present
			ensure!(
				Reputations::<T>::contains_key(validator_id),
				ReportError::UnknownValidator
			);

			Self::deposit_event(Event::OfflineConditionPenalty(
				(*validator_id).clone(),
				condition,
				penalty,
			));

			Ok(Self::update_reputation(validator_id, penalty.neg()))
		}
	}

	impl<T: Config> Heartbeat for Pallet<T> {
		type ValidatorId = T::ValidatorId;

		fn heartbeat_submitted(validator_id: Self::ValidatorId) -> Weight {
			// Check if this validator has reputation
			if !Reputations::<T>::contains_key(&validator_id) {
				// Credit this validator with the blocks for this interval and set 0 reputation points
				Reputations::<T>::insert(
					validator_id,
					Reputation {
						online_credits: Self::online_credit_reward(),
						reputation_points: 0,
					},
				);

				T::DbWeight::get().reads_writes(1, 1)
			} else {
				// Update reputation points for this validator
				Reputations::<T>::mutate(
					validator_id,
					|Reputation {
					     online_credits,
					     reputation_points,
					 }| {
						// Accrue some online credits of `HeartbeatInterval` size
						*online_credits = *online_credits + Self::online_credit_reward();
						let (rewarded_points, credits) = AccrualRatio::<T>::get();
						// If we have hit a number of credits to earn reputation points
						if *online_credits >= credits {
							// Swap these credits for reputation
							*online_credits = *online_credits - credits;
							// Update reputation
							*reputation_points = *reputation_points + rewarded_points;
						}
					},
				);

				T::DbWeight::get().reads_writes(2, 1)
			}
		}

		/// For those that we are still *awaiting* on will be penalised reputation points and any online
		/// credits earned will be set to zero.  In other words we expect continued liveness before we
		/// earn points.
		/// Once the reputation points fall below zero slashing comes into play and is delegated to the
		/// `Slashing` trait.
		fn on_heartbeat_interval(network_state: NetworkState<Self::ValidatorId>) -> Weight {
			// Penalise those that are missing this heartbeat
			let mut weight = 0;
			for validator_id in network_state.missing {
				let reputation_points = Reputations::<T>::mutate(
					&validator_id,
					|Reputation {
					     online_credits,
					     reputation_points,
					 }| {
						if T::ReputationPointFloorAndCeiling::get().0 < *reputation_points {
							// Update reputation points
							let ReputationPenalty { points, blocks } =
								T::ReputationPointPenalty::get();
							let interval: u32 =
								T::HeartbeatBlockInterval::get().try_into().unwrap_or(0);
							let blocks: u32 = blocks.try_into().unwrap_or(0);

							let penalty = (points
								.saturating_mul(interval as i32)
								.checked_div(blocks as i32))
							.expect("calculating offline penalty shouldn't fail");

							*reputation_points = Pallet::<T>::clamp_reputation_points(
								(*reputation_points).saturating_sub(penalty),
							);
							// Reset the credits earned as being online consecutively
							*online_credits = Zero::zero();
						}
						weight += T::DbWeight::get().reads_writes(1, 1);

						*reputation_points
					},
				);

				if reputation_points < Zero::zero()
					|| Reputations::<T>::get(&validator_id).reputation_points < Zero::zero()
				{
					// At this point we slash the validator by the amount of blocks offline
					weight += T::Slasher::slash(&validator_id, T::HeartbeatBlockInterval::get());
				}
				weight += T::DbWeight::get().reads(1);
			}
			weight
		}
	}

	impl<T: Config> Pallet<T> {
		/// Return number of online credits for reward
		///
		fn online_credit_reward() -> OnlineCreditsFor<T> {
			// Equivalent to the number of blocks used for the heartbeat
			T::HeartbeatBlockInterval::get()
		}

		/// Update reputation for validator.  Points are clamped to `ReputationPointFloorAndCeiling`
		///
		fn update_reputation(validator_id: &T::ValidatorId, points: ReputationPoints) -> Weight {
			Reputations::<T>::mutate(
				validator_id,
				|Reputation {
				     reputation_points, ..
				 }| {
					*reputation_points =
						Pallet::<T>::clamp_reputation_points(*reputation_points + points);
					T::DbWeight::get().reads_writes(1, 1)
				},
			)
		}

		/// Clamp reputation points to bounds defined in the pallet
		///
		fn clamp_reputation_points(reputation_points: i32) -> i32 {
			let (floor, ceiling) = T::ReputationPointFloorAndCeiling::get();
			reputation_points.clamp(floor, ceiling)
		}
	}
}<|MERGE_RESOLUTION|>--- conflicted
+++ resolved
@@ -201,30 +201,6 @@
 				"Heartbeat interval needs to be less than block duration reward"
 			);
 			AccrualRatio::<T>::set(self.accrual_ratio);
-<<<<<<< HEAD
-=======
-			// A list of those we expect to be online, which are our set of validators
-			for validator_id in T::EpochInfo::current_validators().iter() {
-				ValidatorsLiveness::<T>::insert(validator_id, 1);
-			}
-		}
-	}
-
-	/// Implementation of the `EpochTransitionHandler` trait with which we populate are
-	/// expected list of validators.
-	///
-	impl<T: Config> EpochTransitionHandler for Pallet<T> {
-		type ValidatorId = T::ValidatorId;
-		type Amount = T::Amount;
-
-		fn on_new_epoch(_new_validators: &[Self::ValidatorId], _new_bond: Self::Amount) {
-			// Clear our expectations
-			ValidatorsLiveness::<T>::remove_all();
-			// Set the new list of validators we expect a heartbeat from
-			for validator_id in _new_validators.iter() {
-				ValidatorsLiveness::<T>::insert(validator_id, 0);
-			}
->>>>>>> 9c1341a0
 		}
 	}
 
