# Runs on every PR
kind: pipeline
name: chainflip-backend-checks
type: kubernetes

environment:
  SCCACHE_REDIS: redis://drone-redis-headless:6379/
  SCCACHE_CACHE_SIZE: 14G

steps:
  #  Checks the the .drone.yml file is formatted correctly
  - name: lint-drone-yml
    depends_on:
      - clone
    image: ghcr.io/chainflip-io/infrastructure/chainflip-master:latest
    pull: always
    resources:
      limits:
        cpu: 3000
    commands:
      - drone lint --trusted

  #  Builds the base image for running build jobs
  - name: rust-base
    image: plugins/docker
    depends_on:
      - lint-drone-yml
    settings:
      username: &docker_username
        from_secret: docker_username
      password: &docker_password
        from_secret: docker_password
      repo: ghcr.io/chainflip-io/chainflip-backend/rust-base
      dockerfile: Dockerfile.rust-base
      registry: ghcr.io
      tags: latest
      cache_from: ghcr.io/chainflip-io/chainflip-backend/rust-base:latest
    when:
      paths:
        - Dockerfile.rust-base

  #  Format checks
  - name: fmt-validator-package
    image: ghcr.io/chainflip-io/chainflip-backend/rust-base:latest
    depends_on:
      - rust-base
    commands:
      - >
        cargo fmt -p chainflip-engine
        -p cf-p2p
        -p cf-p2p-rpc
        -p pallet-cf-auction
        -p pallet-cf-emissions
        -p pallet-cf-flip
        -p pallet-cf-rewards
        -p pallet-cf-reputation
        -p pallet-cf-staking
        -p pallet-cf-validator
        -p pallet-cf-vaults
        -p pallet-cf-witnesser
        -p pallet-cf-witnesser-api
        -p cf-traits
        -- --check
      - if ! sccache -s; then echo 'warning - sccache is unhealthy'; fi

  #######################################################################
  # Run Check and Test on normal PRs

  #  Compiles the entire backend
  - name: check-chainflip-backend
    image: ghcr.io/chainflip-io/chainflip-backend/rust-base:latest
    when:
      branch:
        exclude:
          - epic/*
    depends_on:
      - fmt-validator-package
    commands:
      - cargo build --locked --release
      - if ! sccache -s; then echo 'warning - sccache is unhealthy'; fi

  #  Compiles runs all unit tests
  - name: test-chainflip-backend-with-check
    image: ghcr.io/chainflip-io/chainflip-backend/rust-base:latest
    when:
      branch:
        exclude:
          - epic/*
    depends_on:
      - check-chainflip-backend
    commands:
      - cargo test --locked --lib --release
      - if ! sccache -s; then echo 'warning - sccache is unhealthy'; fi
<<<<<<< HEAD
  #######################################################################

  #######################################################################
  # Run Compile and Test on EPIC branches

  #  Compiles the entire backend
  - name: compile-chainflip-backend
    image: ghcr.io/chainflip-io/chainflip-backend/rust-base:latest
    when:
      branch:
        event:
          - push
        include:
          - epic/*
    depends_on:
      - fmt-validator-package
    commands:
      - cargo build --locked --release
      - if ! sccache -s; then echo 'warning - sccache is unhealthy'; fi

  #  Compiles runs all unit tests
  - name: test-chainflip-backend-with-compile
    image: ghcr.io/chainflip-io/chainflip-backend/rust-base:latest
    when:
      branch:
        event:
          - push
        include:
          - epic/*
    depends_on:
      - compile-chainflip-backend
    commands:
      - cargo test --locked --lib --release
      - if ! sccache -s; then echo 'warning - sccache is unhealthy'; fi
  #######################################################################
  - name: prepare-files
    image: busybox
    when:
      branch:
        event:
          - push
        include:
          - epic/*
    depends_on:
      - compile-chainflip-backend
    commands:
      - echo -n "$DRONE_COMMIT_SHA" > .tags

  #  Create docker image for state-chain-node
  - name: build-state-chain-node
    image: plugins/docker
    when:
      branch:
        event:
          - push
        include:
          - epic/*
    depends_on:
      - prepare-files
    environment:
      SERVICE: state-chain-node
    settings:
      username: *docker_username
      password: *docker_password
      registry: ghcr.io
      repo: ghcr.io/chainflip-io/chainflip-backend/state-chain-node
      build_args_from_env:
        - SERVICE

  #  Create docker image for chainflip-engine
  - name: build-chainflip-engine
    image: plugins/docker
    when:
      branch:
        event:
          - push
        include:
          - epic/*
    depends_on:
      - prepare-files
    environment:
      SERVICE: chainflip-engine
    settings:
      username: *docker_username
      password: *docker_password
      registry: ghcr.io
      repo: ghcr.io/chainflip-io/chainflip-backend/chainflip-engine
      build_args_from_env:
        - SERVICE

  # Attempt single node start
  - name: test-single-node
    image: ghcr.io/chainflip-io/infrastructure/chainflip-master:latest
    pull: always
    when:
      branch:
        event:
          - push
        include:
          - epic/*
    depends_on:
      - build-chainflip-engine
      - build-state-chain-node
    commands:
      - helm repo add chainflip http://chartmuseum.chartmuseum:8080
      - >
        helm install bashful chainflip/chainflip-validator
        --namespace default
        --set state-chain-node.nodeType=validator
        --set state-chain-node.image.tag="latest"
        --set "state-chain-node.stateChainNode.extraArgs={--rpc-external,--rpc-cors,all}"
        --set chainflip-engine.image.tag="latest"
        --wait
        --wait-for-jobs
      - helm test bashful -n default

  # clean up
  - name: clean-up-on-failure
    image: ghcr.io/chainflip-io/infrastructure/chainflip-master:latest
    pull: always
    when:
      branch:
        event:
          - push
        include:
          - epic/*
    depends_on:
      - test-single-node
    commands:
      - helm uninstall bashful -n default
=======
>>>>>>> 84e85c90

service_account_name: drone-runner-kube

# Config
trigger:
  event:
    - pull_request
  branch:
    include:
      - develop
      - main
      - release/*
      - epic/*

image_pull_secrets:
  - dockerconfigjson

node_selector:
  type: ci

tolerations:
  - key: "workloadKind"
    operator: "Equal"
    value: "ci"<|MERGE_RESOLUTION|>--- conflicted
+++ resolved
@@ -13,7 +13,6 @@
     depends_on:
       - clone
     image: ghcr.io/chainflip-io/infrastructure/chainflip-master:latest
-    pull: always
     resources:
       limits:
         cpu: 3000
@@ -91,139 +90,6 @@
     commands:
       - cargo test --locked --lib --release
       - if ! sccache -s; then echo 'warning - sccache is unhealthy'; fi
-<<<<<<< HEAD
-  #######################################################################
-
-  #######################################################################
-  # Run Compile and Test on EPIC branches
-
-  #  Compiles the entire backend
-  - name: compile-chainflip-backend
-    image: ghcr.io/chainflip-io/chainflip-backend/rust-base:latest
-    when:
-      branch:
-        event:
-          - push
-        include:
-          - epic/*
-    depends_on:
-      - fmt-validator-package
-    commands:
-      - cargo build --locked --release
-      - if ! sccache -s; then echo 'warning - sccache is unhealthy'; fi
-
-  #  Compiles runs all unit tests
-  - name: test-chainflip-backend-with-compile
-    image: ghcr.io/chainflip-io/chainflip-backend/rust-base:latest
-    when:
-      branch:
-        event:
-          - push
-        include:
-          - epic/*
-    depends_on:
-      - compile-chainflip-backend
-    commands:
-      - cargo test --locked --lib --release
-      - if ! sccache -s; then echo 'warning - sccache is unhealthy'; fi
-  #######################################################################
-  - name: prepare-files
-    image: busybox
-    when:
-      branch:
-        event:
-          - push
-        include:
-          - epic/*
-    depends_on:
-      - compile-chainflip-backend
-    commands:
-      - echo -n "$DRONE_COMMIT_SHA" > .tags
-
-  #  Create docker image for state-chain-node
-  - name: build-state-chain-node
-    image: plugins/docker
-    when:
-      branch:
-        event:
-          - push
-        include:
-          - epic/*
-    depends_on:
-      - prepare-files
-    environment:
-      SERVICE: state-chain-node
-    settings:
-      username: *docker_username
-      password: *docker_password
-      registry: ghcr.io
-      repo: ghcr.io/chainflip-io/chainflip-backend/state-chain-node
-      build_args_from_env:
-        - SERVICE
-
-  #  Create docker image for chainflip-engine
-  - name: build-chainflip-engine
-    image: plugins/docker
-    when:
-      branch:
-        event:
-          - push
-        include:
-          - epic/*
-    depends_on:
-      - prepare-files
-    environment:
-      SERVICE: chainflip-engine
-    settings:
-      username: *docker_username
-      password: *docker_password
-      registry: ghcr.io
-      repo: ghcr.io/chainflip-io/chainflip-backend/chainflip-engine
-      build_args_from_env:
-        - SERVICE
-
-  # Attempt single node start
-  - name: test-single-node
-    image: ghcr.io/chainflip-io/infrastructure/chainflip-master:latest
-    pull: always
-    when:
-      branch:
-        event:
-          - push
-        include:
-          - epic/*
-    depends_on:
-      - build-chainflip-engine
-      - build-state-chain-node
-    commands:
-      - helm repo add chainflip http://chartmuseum.chartmuseum:8080
-      - >
-        helm install bashful chainflip/chainflip-validator
-        --namespace default
-        --set state-chain-node.nodeType=validator
-        --set state-chain-node.image.tag="latest"
-        --set "state-chain-node.stateChainNode.extraArgs={--rpc-external,--rpc-cors,all}"
-        --set chainflip-engine.image.tag="latest"
-        --wait
-        --wait-for-jobs
-      - helm test bashful -n default
-
-  # clean up
-  - name: clean-up-on-failure
-    image: ghcr.io/chainflip-io/infrastructure/chainflip-master:latest
-    pull: always
-    when:
-      branch:
-        event:
-          - push
-        include:
-          - epic/*
-    depends_on:
-      - test-single-node
-    commands:
-      - helm uninstall bashful -n default
-=======
->>>>>>> 84e85c90
 
 service_account_name: drone-runner-kube
 
