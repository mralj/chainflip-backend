--- conflicted
+++ resolved
@@ -25,15 +25,9 @@
 // so it should probably be replaced by block_id when we
 // go distributed
 
-<<<<<<< HEAD
-/// SystemTime wrapper
-#[derive(Debug, Clone, PartialEq, Eq, Deserialize, Serialize)]
-pub struct Timestamp(pub SystemTime);
-=======
 /// Unix millisecond timestamp wrapper
 #[derive(Debug, Copy, Clone, Ord, PartialOrd, PartialEq, Eq, Deserialize, Serialize)]
 pub struct Timestamp(pub u128);
->>>>>>> 9d8fd10f
 
 impl Timestamp {
     /// Create an instance from `SystemTime`
