--- conflicted
+++ resolved
@@ -10,16 +10,9 @@
 /// Utils for generating HD wallets (bip32/bip44)
 pub mod bip44;
 
-<<<<<<< HEAD
-=======
 /// Utils for asymmetric swapping
 pub mod autoswap;
 
-use hdwallet::secp256k1::PublicKey;
-use hex;
-use tiny_keccak::{Hasher, Keccak};
-
->>>>>>> 4349e848
 /// Clone slice values into an array
 ///
 /// # Example
