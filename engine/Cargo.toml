--- conflicted
+++ resolved
@@ -23,13 +23,8 @@
 async-trait = "0.1.49"
 config = "0.11.0"
 crossbeam-channel = "0.5.1"
-<<<<<<< HEAD
-env_logger = {version = "0.8.3"}
-futures = {version = "0.3.14", features = ["compat"]}
-=======
 env_logger = "0.8.3"
 futures = "0.3.14"
->>>>>>> 901bf049
 futures-core = "0.3.14"
 futures-util = "0.3.14"
 hex = "0.4.3"
@@ -44,13 +39,9 @@
 thiserror = "1.0.24"
 tokio = {version = "1.5.0", features = ["full"]}
 tokio-stream = "0.1.5"
-<<<<<<< HEAD
-web3 = {version = "0.15"}
 jsonrpc-core = {version = "17.1.0"}
 jsonrpc-core-client = {version = "17.1.0", default-features = false, features = ["http"]}
-=======
 web3 = "0.16.0"
->>>>>>> 901bf049
 
 # substrate deps
 codec = {package = "parity-scale-codec", version = "2.1", default-features = false, features = ["derive", "full"]}
