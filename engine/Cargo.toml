[package]
name = "chainflip-engine"
version = "0.1.0"
authors = ["Kyle Zsembery <zsembery.kyle@gmail.com>"]
edition = "2018"

# See more keys and their definitions at https://doc.rust-lang.org/cargo/reference/manifest.html

[dependencies]
crossbeam-channel = "0.5.1"
async-nats = "0.9.12"
async-trait = "0.1.49"
thiserror = "1.0.24"
tokio = { version = "1.5.0", features = ["full"] }
futures = "0.3.14"
async-stream = "0.3.0"
futures-core = "0.3.14"
futures-util = "0.3.14"
tokio-stream = "0.1.5"
serde = { version = "1.0", features = ["derive"] }
serde_json = "1.0"
anyhow = "1.0"
chainflip-common = { path = "../common" }

<<<<<<< HEAD
[dev-dependencies]
nats_test_server = "0.3.0"
=======
[[bin]]
name = "pool-tool"
path = "src/bin/pool.rs"

[package.metadata.deb]
name = "engine"
maintainer = "Chainflip UG <dev@chainflip.io>"
extended-description = """\
Chainflip Validator Engine Package"""
depends = "$auto"
section = "rust"
priority = "required"
>>>>>>> 9ef9a51d
<|MERGE_RESOLUTION|>--- conflicted
+++ resolved
@@ -3,6 +3,15 @@
 version = "0.1.0"
 authors = ["Kyle Zsembery <zsembery.kyle@gmail.com>"]
 edition = "2018"
+
+[package.metadata.deb]
+name = "engine"
+maintainer = "Chainflip UG <dev@chainflip.io>"
+extended-description = """\
+Chainflip Validator Engine Package"""
+depends = "$auto"
+section = "rust"
+priority = "required"
 
 # See more keys and their definitions at https://doc.rust-lang.org/cargo/reference/manifest.html
 
@@ -22,20 +31,6 @@
 anyhow = "1.0"
 chainflip-common = { path = "../common" }
 
-<<<<<<< HEAD
+
 [dev-dependencies]
-nats_test_server = "0.3.0"
-=======
-[[bin]]
-name = "pool-tool"
-path = "src/bin/pool.rs"
-
-[package.metadata.deb]
-name = "engine"
-maintainer = "Chainflip UG <dev@chainflip.io>"
-extended-description = """\
-Chainflip Validator Engine Package"""
-depends = "$auto"
-section = "rust"
-priority = "required"
->>>>>>> 9ef9a51d
+nats_test_server = "0.3.0"