use substrate_api_client::{
<<<<<<< HEAD
    events::EventsDecoder,
=======
>>>>>>> 943b606f
    sp_runtime::app_crypto::{app_crypto, app_crypto_pair, sr25519, Pair},
    Api,
};

<<<<<<< HEAD
use std::{convert::TryFrom, sync::mpsc::channel};
=======
use std::sync::mpsc::channel;
>>>>>>> 943b606f
use substrate_api_client::utils::FromHexString;

use frame_system::EventRecord;
use sp_core::H256 as Hash;

use parity_scale_codec::Decode;
use state_chain_runtime::{AccountId, Event};

/// Start witnessing the state chain
pub fn start() {
    println!("Start the state chain witness");

    subscribe_to_events();
}

pub fn subscribe_to_events() {
    let url = "127.0.0.1:9944";

    let api = Api::<sr25519::Pair>::new(format!("ws://{}", url)).unwrap();

    let (events_in, events_out) = channel();
    api.subscribe_events(events_in).unwrap();

<<<<<<< HEAD
    let metadata = api.metadata;

=======
>>>>>>> 943b606f
    loop {
        let event_str = events_out.recv().unwrap();

        let _unhex = Vec::from_hex(event_str).unwrap();
        let mut _er_enc = _unhex.as_slice();

<<<<<<< HEAD
        let mut decoder = EventsDecoder::try_from(metadata.clone()).unwrap();

        decoder
            .register_type_size::<AccountId>("AccountId")
            .unwrap();
        // let decoder = decoder.register_type_size(&event_str[..]).unwrap();

=======
>>>>>>> 943b606f
        let _events = Vec::<EventRecord<Event, Hash>>::decode(&mut _er_enc);

        println!("Here are the events boi: {:#?}", _events);

        match _events {
            Ok(evts) => {
                for evr in &evts {
                    println!("Decoded: {:?} {:?}", evr.phase, evr.event);
                    match &evr.event {
                        Event::pallet_cf_transactions(be) => {
                            println!(">>>>>> Transactions event: {:?}", be);
                            // match &be {
                            //     pallet_cf_transactions::Event::DataAdded(
                            //         who,
                            //         data,
                            //     ) => {
                            //         println!("The person who added the data: {:?}", who);
                            //         println!("Data added: {:?}", data);
                            //         return;
                            //     }
                            //     _ => {
                            //         println!("Ignoring unsupported transactions event");
                            //     }
                            // }
                        }
                        _ => {
                            println!("Ignoring unsupported module event: {:?}", evr.event);
                        }
                    }
                }
            }
            Err(_) => {
                println!("Couldn't decode record list");
            }
        }
    }
}

#[cfg(test)]
mod test {
    use super::*;

    #[test]
    fn testing_stuff() {
        start();
    }
}<|MERGE_RESOLUTION|>--- conflicted
+++ resolved
@@ -1,17 +1,6 @@
-use substrate_api_client::{
-<<<<<<< HEAD
-    events::EventsDecoder,
-=======
->>>>>>> 943b606f
-    sp_runtime::app_crypto::{app_crypto, app_crypto_pair, sr25519, Pair},
-    Api,
-};
+use substrate_api_client::{events::EventsDecoder, sp_runtime::app_crypto::sr25519, Api};
 
-<<<<<<< HEAD
 use std::{convert::TryFrom, sync::mpsc::channel};
-=======
-use std::sync::mpsc::channel;
->>>>>>> 943b606f
 use substrate_api_client::utils::FromHexString;
 
 use frame_system::EventRecord;
@@ -35,18 +24,14 @@
     let (events_in, events_out) = channel();
     api.subscribe_events(events_in).unwrap();
 
-<<<<<<< HEAD
     let metadata = api.metadata;
 
-=======
->>>>>>> 943b606f
     loop {
         let event_str = events_out.recv().unwrap();
 
         let _unhex = Vec::from_hex(event_str).unwrap();
         let mut _er_enc = _unhex.as_slice();
 
-<<<<<<< HEAD
         let mut decoder = EventsDecoder::try_from(metadata.clone()).unwrap();
 
         decoder
@@ -54,8 +39,6 @@
             .unwrap();
         // let decoder = decoder.register_type_size(&event_str[..]).unwrap();
 
-=======
->>>>>>> 943b606f
         let _events = Vec::<EventRecord<Event, Hash>>::decode(&mut _er_enc);
 
         println!("Here are the events boi: {:#?}", _events);
