use crate::common::Mutex;
use pallet_cf_vaults::{
    rotation::{ChainParams, VaultRotationResponse},
    KeygenResponse, ThresholdSignatureResponse,
};
use slog::o;
use sp_core::Hasher;
use sp_runtime::{traits::Keccak256, AccountId32};
use std::sync::Arc;
use substrate_subxt::{Client, EventSubscription, PairSigner};
use tokio::sync::mpsc::{UnboundedReceiver, UnboundedSender};

use crate::{
    eth::EthBroadcaster,
    logging::COMPONENT_KEY,
    p2p, settings,
    signing::{
        KeyId, KeygenInfo, KeygenOutcome, MessageHash, MultisigEvent, MultisigInstruction,
        SigningInfo, SigningOutcome,
    },
    state_chain::{
        pallets::vaults::VaultsEvent::{
            KeygenRequestEvent, ThresholdSignatureRequestEvent, VaultRotationRequestEvent,
        },
        pallets::witness_api::{
            WitnessKeygenResponseCallExt, WitnessThresholdSignatureResponseCallExt,
            WitnessVaultRotationResponseCallExt,
        },
        sc_event::SCEvent::VaultsEvent,
    },
};

use super::{runtime::StateChainRuntime, sc_event::raw_event_to_sc_event};

pub async fn start(
    settings: &settings::Settings,
    subxt_client: Client<StateChainRuntime>,
    signer: Arc<Mutex<PairSigner<StateChainRuntime, sp_core::sr25519::Pair>>>,
    eth_broadcaster: EthBroadcaster,
    multisig_instruction_sender: UnboundedSender<MultisigInstruction>,
    mut multisig_event_receiver: UnboundedReceiver<MultisigEvent>,
    logger: &slog::Logger,
) {
    let logger = logger.new(o!(COMPONENT_KEY => "SCObserver"));

    let mut sub = EventSubscription::new(
        subxt_client
            .subscribe_finalized_events()
            .await
            .expect("Could not subscribe to state chain events"),
        subxt_client.events_decoder(),
    );
    while let Some(res_event) = sub.next().await {
        let raw_event = match res_event {
            Ok(raw_event) => raw_event,
            Err(e) => {
                slog::error!(
                    logger,
                    "Next event could not be read from subxt subscription: {}",
                    e
                );
                continue;
            }
        };

        match raw_event_to_sc_event(&raw_event)
            .expect("Could not convert substrate event to SCEvent")
        {
            Some(sc_event) => {
                match sc_event {
                    VaultsEvent(event) => match event {
                        KeygenRequestEvent(keygen_request_event) => {
                            let signers: Vec<_> = keygen_request_event
                                .keygen_request
                                .validator_candidates
                                .iter()
                                .map(|v| p2p::AccountId(v.clone().into()))
                                .collect();

                            let gen_new_key_event = MultisigInstruction::KeyGen(KeygenInfo::new(
                                keygen_request_event.ceremony_id,
                                signers,
                            ));

                            multisig_instruction_sender
                                .send(gen_new_key_event)
                                .map_err(|_| "Receiver should exist")
                                .unwrap();

                            let response = match multisig_event_receiver.recv().await {
                                Some(event) => match event {
                                    MultisigEvent::KeygenResult(KeygenOutcome {
                                        id: _,
                                        result,
                                    }) => match result {
                                        Ok(pubkey) => {
                                            KeygenResponse::<AccountId32, Vec<u8>>::Success(
                                                pubkey.serialize().into(),
                                            )
                                        }
                                        Err((err, bad_account_ids)) => {
                                            slog::error!(
                                                logger,
                                                "Keygen failed with error: {:?}",
                                                err
                                            );
                                            let bad_account_ids: Vec<_> = bad_account_ids
                                                .iter()
                                                .map(|v| AccountId32::from(v.0))
                                                .collect();
                                            KeygenResponse::Error(bad_account_ids)
                                        }
                                    },
                                    MultisigEvent::MessageSigningResult(message_signing_result) => {
                                        panic!(
                                            "Expecting KeygenResult, got: {:?}",
                                            message_signing_result
                                        );
                                    }
                                },
                                None => todo!(),
                            };
                            let mut signer = signer.lock().await;
                            match subxt_client
                                .witness_keygen_response(
                                    &*signer,
                                    keygen_request_event.ceremony_id,
                                    response,
                                )
                                .await
                            {
                                Ok(_) => signer.increment_nonce(),
                                Err(e) => {
                                    slog::error!(
                                        logger,
                                        "Could not submit witness_keygen_response for ceremony_id {}: {}", keygen_request_event.ceremony_id, e
                                    )
                                }
                            }
                        }
<<<<<<< HEAD
                        // TODO: Provide the pubkey of the key we want to sign with to the signing module
                        // from this event
                        // https://github.com/chainflip-io/chainflip-backend/issues/492
                        ThresholdSignatureRequestEvent(event) => {
                            let req = event.threshold_signature_request;

                            let signers: Vec<_> = req
=======
                        ThresholdSignatureRequestEvent(threshold_sig_requst) => {
                            let signers: Vec<_> = threshold_sig_requst
                                .threshold_signature_request
>>>>>>> 621e4040
                                .validators
                                .iter()
                                .map(|v| p2p::AccountId(v.clone().into()))
                                .collect();

                            let sign_tx = MultisigInstruction::Sign(
                                // TODO: The hashing of the payload should be done on the SC
                                // https://github.com/chainflip-io/chainflip-backend/issues/446
                                SigningInfo::new(
                                    event.ceremony_id,
                                    KeyId(req.public_key),
                                    MessageHash(Keccak256::hash(&req.payload[..]).0),
                                    signers,
                                ),
                            );

                            // The below will be replaced with one shot channels
                            multisig_instruction_sender
                                .send(sign_tx)
                                .map_err(|_| "Receiver should exist")
                                .unwrap();

                            let response = match multisig_event_receiver.recv().await {
                                Some(event) => match event {
                                    MultisigEvent::MessageSigningResult(SigningOutcome {
                                        id: _,
                                        result,
                                    }) => match result {
                                        Ok(sig) => ThresholdSignatureResponse::<
                                            AccountId32,
                                            pallet_cf_vaults::SchnorrSigTruncPubkey,
                                        >::Success(
                                            sig.into()
                                        ),
                                        Err((err, bad_account_ids)) => {
                                            slog::error!(
                                                logger,
                                                "Signing failed with error: {:?}",
                                                err
                                            );
                                            let bad_account_ids: Vec<_> = bad_account_ids
                                                .iter()
                                                .map(|v| AccountId32::from(v.0))
                                                .collect();
                                            ThresholdSignatureResponse::Error(bad_account_ids)
                                        }
                                    },
                                    MultisigEvent::KeygenResult(keygen_result) => {
                                        panic!(
                                            "Expecting MessageSigningResult, got: {:?}",
                                            keygen_result
                                        );
                                    }
                                },
                                _ => panic!("Channel closed"),
                            };
<<<<<<< HEAD
                            let signer = signer.lock().await;
                            subxt_client
                                .threshold_signature_response(&*signer, event.ceremony_id, response)
=======
                            let mut signer = signer.lock().await;
                            match subxt_client
                                .witness_threshold_signature_response(
                                    &*signer,
                                    threshold_sig_requst.ceremony_id,
                                    response,
                                )
>>>>>>> 621e4040
                                .await
                            {
                                Ok(_) => signer.increment_nonce(),
                                Err(e) => {
                                    slog::error!(
                                        logger,
                                        "Could not submit witness_threshold_signature_response for ceremony_id {}: {}", threshold_sig_requst.ceremony_id, e
                                    )
                                }
                            }
                        }
                        VaultRotationRequestEvent(vault_rotation_request_event) => {
                            match vault_rotation_request_event.vault_rotation_request.chain {
                                ChainParams::Ethereum(tx) => {
                                    slog::debug!(
                                        logger,
                                        "Sending ETH vault rotation tx for ceremony {}: {:?}",
                                        vault_rotation_request_event.ceremony_id,
                                        tx
                                    );
                                    // TODO: Contract address should come from the state chain
                                    // https://github.com/chainflip-io/chainflip-backend/issues/459
                                    let response = match eth_broadcaster
                                        .send(tx, settings.eth.key_manager_eth_address)
                                        .await
                                    {
                                        Ok(tx_hash) => {
                                            slog::debug!(
                                                logger,
                                                "Broadcast set_agg_key_with_agg_key tx, tx_hash: {}",
                                                tx_hash
                                            );
                                            VaultRotationResponse::Success {
                                                tx_hash: tx_hash.as_bytes().to_vec(),
                                            }
                                        }
                                        Err(e) => {
                                            slog::error!(
                                                logger,
                                                "Failed to broadcast set_agg_key_with_agg_key tx: {}",
                                                e
                                            );
                                            VaultRotationResponse::Error
                                        }
                                    };
                                    let mut signer = signer.lock().await;
                                    match subxt_client
                                        .witness_vault_rotation_response(
                                            &*signer,
                                            vault_rotation_request_event.ceremony_id,
                                            response,
                                        )
                                        .await
                                    {
                                        Ok(_) => signer.increment_nonce(),
                                        Err(e) => {
                                            slog::error!(
                                                logger,
                                                "Could not submit witness_vault_rotation_response for ceremony_id {}: {}", vault_rotation_request_event.ceremony_id, e
                                            )
                                        }
                                    }
                                }
                                // Leave this to be explicit about future chains being added
                                ChainParams::Other(_) => panic!("Chain::Other does not exist"),
                            }
                        }
                    },
                    _ => {
                        // ignore events we don't care about
                        slog::trace!(logger, "Ignoring event: {:?}", raw_event);
                    }
                }
            }
            None => {
                slog::trace!(logger, "No action for raw event: {:?}", raw_event);
                continue;
            }
        }
    }
}

#[cfg(test)]
mod tests {
    use substrate_subxt::ClientBuilder;

    use crate::{eth, logging, settings};
    use sp_keyring::AccountKeyring;

    use super::*;

    #[tokio::test]
    #[ignore = "Start the state chain and then run this to see what types are missing from the register_type_sizes in runtime.rs"]
    async fn test_types() {
        let settings = settings::test_utils::new_test_settings().unwrap();
        let subxt_client = ClientBuilder::<StateChainRuntime>::new()
            .set_url(&settings.state_chain.ws_endpoint)
            .build()
            .await
            .expect("Should create subxt client");
        EventSubscription::new(
            subxt_client
                .subscribe_finalized_events()
                .await
                .expect("Could not subscribe to state chain events"),
            subxt_client.events_decoder(),
        );
    }

    #[tokio::test]
    #[ignore = "runs forever, useful for testing without having to start the whole CFE"]
    async fn run_the_sc_observer() {
        let settings = settings::test_utils::new_test_settings().unwrap();
        let logger = logging::test_utils::create_test_logger();
        let alice = AccountKeyring::Alice.pair();
        let pair_signer = PairSigner::new(alice);
        let signer = Arc::new(Mutex::new(pair_signer));
        let (multisig_instruction_sender, _multisig_instruction_receiver) =
            tokio::sync::mpsc::unbounded_channel::<MultisigInstruction>();
        let (_multisig_event_sender, multisig_event_receiver) =
            tokio::sync::mpsc::unbounded_channel::<MultisigEvent>();

        let web3 = eth::new_synced_web3_client(&settings, &logger)
            .await
            .unwrap();
        let eth_broadcaster = EthBroadcaster::new(&settings, web3.clone()).unwrap();

        start(
            &settings,
            ClientBuilder::<StateChainRuntime>::new()
                .set_url(&settings.state_chain.ws_endpoint)
                .build()
                .await
                .expect("Should create subxt client"),
            signer,
            eth_broadcaster,
            multisig_instruction_sender,
            multisig_event_receiver,
            &logger,
        )
        .await;
    }
}<|MERGE_RESOLUTION|>--- conflicted
+++ resolved
@@ -138,19 +138,10 @@
                                 }
                             }
                         }
-<<<<<<< HEAD
-                        // TODO: Provide the pubkey of the key we want to sign with to the signing module
-                        // from this event
-                        // https://github.com/chainflip-io/chainflip-backend/issues/492
                         ThresholdSignatureRequestEvent(event) => {
                             let req = event.threshold_signature_request;
 
                             let signers: Vec<_> = req
-=======
-                        ThresholdSignatureRequestEvent(threshold_sig_requst) => {
-                            let signers: Vec<_> = threshold_sig_requst
-                                .threshold_signature_request
->>>>>>> 621e4040
                                 .validators
                                 .iter()
                                 .map(|v| p2p::AccountId(v.clone().into()))
@@ -207,26 +198,20 @@
                                 },
                                 _ => panic!("Channel closed"),
                             };
-<<<<<<< HEAD
-                            let signer = signer.lock().await;
-                            subxt_client
-                                .threshold_signature_response(&*signer, event.ceremony_id, response)
-=======
                             let mut signer = signer.lock().await;
                             match subxt_client
                                 .witness_threshold_signature_response(
                                     &*signer,
-                                    threshold_sig_requst.ceremony_id,
+                                    event.ceremony_id,
                                     response,
                                 )
->>>>>>> 621e4040
                                 .await
                             {
                                 Ok(_) => signer.increment_nonce(),
                                 Err(e) => {
                                     slog::error!(
                                         logger,
-                                        "Could not submit witness_threshold_signature_response for ceremony_id {}: {}", threshold_sig_requst.ceremony_id, e
+                                        "Could not submit witness_threshold_signature_response for ceremony_id {}: {}", event.ceremony_id, e
                                     )
                                 }
                             }
