use std::time::Instant;

use itertools::Itertools;
use log::*;
use tokio::sync::mpsc;

use super::{
    client_inner::{InnerEvent, MultisigMessage, SigningDataWrapped},
    common::{KeygenResult, KeygenResultInfo},
};

use crate::{
    p2p::{P2PMessageCommand, ValidatorId},
    signing::{
        client::{
            client_inner::{
                shared_secret::StageStatus,
                utils::{self},
                SigningOutcome,
            },
            SigningInfo,
        },
<<<<<<< HEAD
        crypto::{
            InvalidKey, InvalidSS, Keys, LocalSig, Parameters, SharedKeys, Signature, VerifiableSS,
            GE,
        },
=======
        crypto::{LocalSig, Parameters, Signature},
>>>>>>> 82c5f0cb
        MessageInfo,
    },
};

use super::{client_inner::SigningData, shared_secret::SharedSecretState};

#[derive(Debug, Clone, Copy, PartialEq)]
pub(super) enum SigningStage {
    AwaitingBroadcast1,
    AwaitingSecret2,
    AwaitingLocalSig3,
    Finished,
    Abandoned,
}

#[derive(Clone)]
pub(super) struct SigningState {
    id: ValidatorId,
    signer_idx: usize,
    pub(super) message_info: MessageInfo,
    /// The result of the relevant keygen ceremony
    key_info: KeygenResultInfo,
    stage: SigningStage,
    /// Indices of participants who should participate
    signer_idxs: Vec<usize>,
    signer_ids: Vec<ValidatorId>,
    pub(super) sss: SharedSecretState,
    pub(super) shared_secret: Option<KeygenResult>,
    pub(super) local_sigs: Vec<LocalSig>,
    pub(super) local_sigs_order: Vec<usize>,
    event_sender: mpsc::UnboundedSender<InnerEvent>,
    /// Store data here if case it can't be consumed immediately
    pub(super) delayed_data: Vec<(usize, SigningData)>,
    /// Time at which we transitioned to the current phase
    cur_phase_timestamp: Instant,
    /// The last time at which we made any progress (i.e. received
    /// useful data from peers)
    pub(super) last_progress_timestamp: Instant,
}

impl SigningState {
    pub(super) fn on_request_to_sign(
        id: ValidatorId,
        idx: usize,
        signer_idxs: Vec<usize>,
        key_info: KeygenResultInfo,
        p2p_sender: mpsc::UnboundedSender<InnerEvent>,
        mi: MessageInfo,
        si: SigningInfo,
    ) -> Self {
        // Note that params for shared secret are different for signing
        // from that for keygen.
        // A secret will be shared between *all* signing parties
        // and would require full participation to "reconstruct" it
        // (i.e. t = n - 1)
        let threshold = key_info.params.threshold;
        let share_count = threshold + 1;

        let params = Parameters {
            threshold,
            share_count,
        };

        let now = Instant::now();

        let mut state = SigningState {
            id,
            signer_idx: idx,
            message_info: mi,
            key_info,
            stage: SigningStage::AwaitingBroadcast1,
            signer_idxs,
            signer_ids: si.signers,
            sss: SharedSecretState::new(idx, params),
            shared_secret: None,
            local_sigs_order: vec![],
            local_sigs: vec![],
            event_sender: p2p_sender,
            delayed_data: vec![],
            cur_phase_timestamp: now,
            last_progress_timestamp: now,
        };

        state.on_request_to_sign_inner();

        state
    }

    #[cfg(test)]
    pub(super) fn get_stage(&self) -> SigningStage {
        self.stage
    }

    #[cfg(test)]
    pub(super) fn delayed_count(&self) -> usize {
        self.delayed_data.len()
    }

    /// We want to be able to control how our id is printed in tests
    #[cfg(test)]
    fn us(&self) -> String {
        self.signer_idx.to_string()
    }

    /// We don't want to print our id in production. Generating an empty
    /// string should not result in memory allocation, and therefore should be fast
    #[cfg(not(test))]
    fn us(&self) -> String {
        String::default()
    }

    /// Get ids of validators who haven't sent the data for the current stage
    pub fn awaited_parties(&self) -> Vec<ValidatorId> {
        let awaited_idxs = match self.stage {
            SigningStage::AwaitingBroadcast1 | SigningStage::AwaitingSecret2 => {
                self.sss.awaited_parties()
            }
            SigningStage::AwaitingLocalSig3 => {
                let received_idxs = &self.local_sigs_order;
                let mut idxs: Vec<usize> = (1..=self.sss.params.share_count).collect();
                idxs.retain(|idx| !received_idxs.contains(idx));
                idxs
            }
            SigningStage::Abandoned => vec![],
            SigningStage::Finished => vec![],
        };

        let awaited_ids = awaited_idxs
            .into_iter()
            .map(|idx| self.signer_idx_to_validator_id(idx))
            .collect_vec();

        awaited_ids
    }

    fn signer_idx_to_validator_id(&self, idx: usize) -> ValidatorId {
        let id = self.key_info.get_id(idx);
        id
    }

    fn send_event(&self, event: InnerEvent) {
        if let Err(err) = self.event_sender.send(event) {
            error!("Could not send inner event: {}", err);
        }
    }

    fn record_local_sig(&mut self, signer_id: usize, sig: LocalSig) {
        self.local_sigs_order.push(signer_id);
        self.local_sigs.push(sig);
    }

    /// This is where we compute local shares of the signatures and distribute them
    pub(super) fn init_local_sig(&mut self) -> LocalSig {
        let own_idx = self.signer_idx;
        let key = &self.key_info.key;

        let ss = self
            .shared_secret
            .as_ref()
            .expect("must have shared secret");

        let local_sig =
            LocalSig::compute(&self.message_info.hash.0, &ss.shared_keys, &key.shared_keys);

        self.record_local_sig(own_idx, local_sig.clone());

        local_sig
    }

    fn on_local_sig_received(&mut self, signer_id: usize, local_sig: LocalSig) {
        self.record_local_sig(signer_id, local_sig);

        let full = self.local_sigs.len() == self.sss.params.share_count;

        if full {
            utils::reorg_vector(&mut self.local_sigs, &self.local_sigs_order);
            self.on_local_sigs_collected();
        }
    }

    fn on_local_sigs_collected(&mut self) {
        debug!("Collected all local sigs ✅✅✅");

        let key = &self.key_info.key;

        let ss = self
            .shared_secret
            .as_ref()
            .expect("must have shared secret");

        // The expected indices are expected to start with 0
        let mut parties_index_vec = self
            .local_sigs_order
            .clone()
            .into_iter()
            .map(|i| i.checked_sub(1).unwrap())
            .collect_vec();

        // NOTE: The order of indices is important, it needs to match
        // the one in the previous phase.
        parties_index_vec.sort_unstable();

        let verify_local_sig =
            LocalSig::verify_local_sigs(&self.local_sigs, &parties_index_vec, &key.vss, &ss.vss);

        match verify_local_sig {
            Ok(vss_sum_local_sigs) => {
                // each party / dealer can generate the signature
                let signature = Signature::generate(
                    &vss_sum_local_sigs,
                    &self.local_sigs,
                    &parties_index_vec,
                    ss.aggregate_pubkey,
                );
                let verify_sig = signature.verify(&self.message_info.hash.0, &key.aggregate_pubkey);
                assert!(verify_sig.is_ok());

                if verify_sig.is_ok() {
                    info!("Generated signature is correct! 🎉");
                    self.send_event(InnerEvent::SigningResult(SigningOutcome::success(
                        self.message_info.clone(),
                        signature,
                    )));
                }
                self.update_stage(SigningStage::Finished);
            }
            Err(InvalidSS(blamed_idxs)) => {
                let blamed_ids = self.signer_idxs_to_validator_ids(blamed_idxs);
                self.update_stage(SigningStage::Abandoned);

                error!(
                    "Local Sigs verify error for message: {:?}, blamed validators: {:?}",
                    self.message_info, &blamed_ids
                );

                let event = InnerEvent::SigningResult(SigningOutcome::invalid(
                    self.message_info.clone(),
                    blamed_ids,
                ));

                self.send_event(event);
            }
        }
    }

    fn update_progress_timestamp(&mut self) {
        self.last_progress_timestamp = Instant::now();
    }

    fn process_delayed(&mut self) {
        while let Some((sender_id, msg)) = self.delayed_data.pop() {
            trace!("Processing a delayed message from [{}]", sender_id);
            self.process_signing_message_inner(sender_id, msg);
        }
    }

    fn update_stage(&mut self, stage: SigningStage) {
        // Make sure that the transition is valid
        match (self.stage, stage) {
            (SigningStage::AwaitingBroadcast1, SigningStage::AwaitingSecret2) => {}
            (SigningStage::AwaitingSecret2, SigningStage::AwaitingLocalSig3) => {}
            (SigningStage::AwaitingBroadcast1, SigningStage::Abandoned) => {}
            (SigningStage::AwaitingSecret2, SigningStage::Abandoned) => {}
            (SigningStage::AwaitingLocalSig3, SigningStage::Abandoned) => {}
            (SigningStage::AwaitingLocalSig3, SigningStage::Finished) => {}
            _ => {
                error!("Invalid transition from {:?} to {:?}", self.stage, stage);
                panic!();
            }
        }

        self.stage = stage;
        let elapsed = self.cur_phase_timestamp.elapsed();
        self.cur_phase_timestamp = Instant::now();
        debug!(
            "Entering phase {:?}. Previous phase took: {:?}",
            stage, elapsed
        );
    }

    fn on_request_to_sign_inner(&mut self) {
        let bc1 = self.sss.init_phase1();
        let bc1 = SigningData::Broadcast1(bc1);

        trace!("[{}] Generated {}", self.us(), &bc1);

        let bc1 = SigningDataWrapped::new(bc1, self.message_info.clone());
        let msg = MultisigMessage::from(bc1);

        self.broadcast(msg);

        self.process_delayed();
    }

    fn add_delayed(&mut self, sender_id: usize, data: SigningData) {
        trace!("Added a delayed message");
        self.delayed_data.push((sender_id, data));
    }

    pub fn process_signing_message(&mut self, sender_id: ValidatorId, msg: SigningData) {
        let sender_idx = self.key_info.get_idx(&sender_id);

        if let Some(idx) = sender_idx {
            self.process_signing_message_inner(idx, msg);
        } else {
        }
    }

    pub fn process_signing_message_inner(&mut self, sender_id: usize, msg: SigningData) {
        let active_parties = &self.signer_idxs;
        // Ignore if the the sender is not in active_parties
        if !active_parties.contains(&sender_id) {
            warn!(
                "Ignoring a message from sender not in active_parties: {}",
                sender_id
            );
            return;
        }

        trace!("[{}] received {} from [{}]", self.us(), &msg, sender_id);

        match (self.stage, msg) {
            (SigningStage::AwaitingBroadcast1, SigningData::Broadcast1(bc1)) => {
                match self.sss.process_broadcast1(sender_id, bc1) {
                    StageStatus::Full => {
                        self.update_progress_timestamp();
                        self.signing_phase2();
                        self.process_delayed(); // Process delayed Secret2
                    }
                    StageStatus::MadeProgress => self.update_progress_timestamp(),
                    StageStatus::Ignored => { /* do nothing */ }
                }
            }
            (SigningStage::AwaitingBroadcast1, SigningData::Secret2(sec2)) => {
                self.add_delayed(sender_id, SigningData::Secret2(sec2));
            }
            (SigningStage::AwaitingSecret2, SigningData::Secret2(sec2)) => {
                match self.sss.process_phase2(sender_id, sec2) {
                    StageStatus::Full => {
                        info!("[{}] Phase 2 (signing) successful ✅✅", self.us());
                        self.update_progress_timestamp();
                        self.finalize_phase2();
                    }
                    StageStatus::MadeProgress => self.update_progress_timestamp(),
                    StageStatus::Ignored => { /* do nothing */ }
                }
            }
            (SigningStage::AwaitingSecret2, SigningData::LocalSig(sig)) => {
                self.add_delayed(sender_id, SigningData::LocalSig(sig));
            }
            (SigningStage::AwaitingLocalSig3, SigningData::LocalSig(sig)) => {
                self.on_local_sig_received(sender_id, sig);
            }
            (SigningStage::Abandoned, data) => {
                warn!(
                    "Dropping {} for abandoned Signing state, Message: {:?}",
                    data, self.message_info
                );
            }
            _ => {
                warn!("Dropping unexpected message for stage {:?}", self.stage);
            }
        }
    }

    fn signing_phase2(&mut self) {
        self.update_stage(SigningStage::AwaitingSecret2);
        trace!("Parties Indexes: {:?}", self.sss.phase1_order);
        let mut parties = self.sss.phase1_order.clone();

        // TODO: investigate whether sorting is necessary
        parties.sort_unstable();

        match self.sss.init_phase2(&parties) {
            Ok(msgs) => {
                let msgs = msgs
                    .into_iter()
                    .map(|(idx, secret2)| {
                        let secret2 = SigningDataWrapped::new(secret2, self.message_info.clone());
                        let secret2 = MultisigMessage::from(secret2);
                        let data = serde_json::to_vec(&secret2).unwrap();

                        let id = self.key_info.get_id(idx);

                        P2PMessageCommand {
                            destination: id,
                            data,
                        }
                    })
                    .collect_vec();

                self.send(msgs)
            }
            Err(InvalidKey(blamed_idxs)) => {
                let blamed_ids = self.signer_idxs_to_validator_ids(blamed_idxs);

                error!(
                    "phase2 signing error for message: {:?}, blamed validators: {:?}",
                    self.message_info, &blamed_ids
                );

                let event = InnerEvent::SigningResult(SigningOutcome::invalid(
                    self.message_info.clone(),
                    blamed_ids,
                ));

                self.send_event(event);

                self.update_stage(SigningStage::Abandoned);
            }
        }
    }

    fn signer_idxs_to_validator_ids(&self, idxs: Vec<usize>) -> Vec<ValidatorId> {
        idxs.into_iter()
            .map(|idx| self.signer_idx_to_validator_id(idx))
            .collect()
    }

    fn send(&self, msgs: Vec<P2PMessageCommand>) {
        for msg in msgs {
            let event = InnerEvent::P2PMessageCommand(msg);
            if let Err(err) = self.event_sender.send(event) {
                error!("Could not send p2p message: {}", err);
            }
        }
    }

    fn broadcast(&self, data: MultisigMessage) {
        // TODO: see if there is a way to publish a bunch of messages
        // at once and whether that makes any difference performance-wise}

        for id in &self.signer_ids {
            if *id == self.id {
                continue;
            }

            trace!("[{}] sending bc1 to [{}]", self.us(), id);

            let msg = P2PMessageCommand {
                destination: id.clone(),
                data: serde_json::to_vec(&data).unwrap(),
            };

            let event = InnerEvent::P2PMessageCommand(msg);

            if let Err(err) = self.event_sender.send(event) {
                error!("Could not send p2p message: {}", err);
            }
        }
    }

    fn finalize_phase2(&mut self) {
        match self.sss.finalize_phase2() {
            Ok(key) => {
                info!("[{}] SHARED KEY IS READY 👍", self.us());

                self.shared_secret = Some(key);

                self.init_local_sigs_phase();
                self.process_delayed(); // Process delayed LocalSig
            }
            Err(InvalidSS(blamed_idxs)) => {
                error!(
                    "Invalid Phase2 keygen data, abandoning state for message_info: {:?}",
                    self.message_info
                );
                self.update_stage(SigningStage::Abandoned);

                let blamed_ids = self.signer_idxs_to_validator_ids(blamed_idxs);

                self.send_event(InnerEvent::SigningResult(SigningOutcome::invalid(
                    self.message_info.clone(),
                    blamed_ids,
                )));
            }
        }
    }

    fn init_local_sigs_phase(&mut self) {
        self.update_stage(SigningStage::AwaitingLocalSig3);

        let local_sig = self.init_local_sig();

        let local_sig = SigningData::LocalSig(local_sig);

        debug!("[{}] generated {}!", self.us(), &local_sig);

        let local_sig = SigningDataWrapped {
            data: local_sig,
            message: self.message_info.clone(),
        };

        let msg = MultisigMessage::SigningMessage(local_sig);

        self.broadcast(msg);
    }

    /// check is the SigningStage is Abandoned
    pub fn is_abandoned(&self) -> bool {
        match self.stage {
            SigningStage::Abandoned => true,
            _ => false,
        }
    }

    /// check is the SigningStage is Finished
    pub fn is_finished(&self) -> bool {
        match self.stage {
            SigningStage::Finished => true,
            _ => false,
        }
    }
}<|MERGE_RESOLUTION|>--- conflicted
+++ resolved
@@ -20,14 +20,7 @@
             },
             SigningInfo,
         },
-<<<<<<< HEAD
-        crypto::{
-            InvalidKey, InvalidSS, Keys, LocalSig, Parameters, SharedKeys, Signature, VerifiableSS,
-            GE,
-        },
-=======
-        crypto::{LocalSig, Parameters, Signature},
->>>>>>> 82c5f0cb
+        crypto::{InvalidKey, InvalidSS, LocalSig, Parameters, Signature},
         MessageInfo,
     },
 };
