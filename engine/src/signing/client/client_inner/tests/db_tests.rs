use crate::{
    logging,
<<<<<<< HEAD
    signing::client::{client_inner::MultisigClient, PHASE_TIMEOUT},
};

// use super::helpers;
=======
    signing::{
        client::{client_inner::MultisigClientInner, PHASE_TIMEOUT},
        KeyId,
    },
};

use super::{
    helpers::{self, message_and_sign_info},
    MESSAGE_HASH,
};
>>>>>>> 7dd73efc

// #[tokio::test]
// async fn check_signing_db() {
//     // TODO: This uses an in-memory database mock, which might behave a
//     // little different from rocks-db used in production. Either find a
//     // better mock or use the actual DB here. (kvdb-memorydb doesn't quite
//     // work as the tests need the database to by `Copy` and wrapping in
//     // Rc/Arc is not an option)
//     let mut ctx = helpers::KeygenContext::new();

<<<<<<< HEAD
//     // 1. Generate a key. It should automatically be written to a database
//     let _keygen_states = ctx.generate().await;
=======
    // 1. Generate a key. It should automatically be written to a database
    let keygen_states = ctx.generate().await;
    let key_id: KeyId = KeyId(keygen_states.key_ready.pubkey.serialize().into());

    let (message_info, sign_info) = message_and_sign_info(MESSAGE_HASH.clone(), key_id);
>>>>>>> 7dd73efc

//     // 2. Extract the clients' database
//     let client1 = ctx.get_client(0);
//     let db = client1.get_db().clone();

//     // 3. Create a new multisig client using the extracted database
//     let id = client1.get_my_account_id();
//     let (tx, rx) = tokio::sync::mpsc::unbounded_channel();
//     let logger = logging::test_utils::create_test_logger();
//     let restarted_client = MultisigClient::new(id, db, tx, PHASE_TIMEOUT, &logger);

//     // 4. Replace the client
//     ctx.substitute_client_at(0, restarted_client, rx);

<<<<<<< HEAD
//     // 5. Signing should not crash
//     ctx.sign().await;
// }
=======
    // 5. Signing should not crash
    ctx.sign(message_info, sign_info).await;
}
>>>>>>> 7dd73efc
<|MERGE_RESOLUTION|>--- conflicted
+++ resolved
@@ -1,13 +1,7 @@
 use crate::{
     logging,
-<<<<<<< HEAD
-    signing::client::{client_inner::MultisigClient, PHASE_TIMEOUT},
-};
-
-// use super::helpers;
-=======
     signing::{
-        client::{client_inner::MultisigClientInner, PHASE_TIMEOUT},
+        client::{client_inner::MultisigClient, PHASE_TIMEOUT},
         KeyId,
     },
 };
@@ -16,7 +10,6 @@
     helpers::{self, message_and_sign_info},
     MESSAGE_HASH,
 };
->>>>>>> 7dd73efc
 
 // #[tokio::test]
 // async fn check_signing_db() {
@@ -27,16 +20,11 @@
 //     // Rc/Arc is not an option)
 //     let mut ctx = helpers::KeygenContext::new();
 
-<<<<<<< HEAD
-//     // 1. Generate a key. It should automatically be written to a database
-//     let _keygen_states = ctx.generate().await;
-=======
-    // 1. Generate a key. It should automatically be written to a database
-    let keygen_states = ctx.generate().await;
-    let key_id: KeyId = KeyId(keygen_states.key_ready.pubkey.serialize().into());
+// 1. Generate a key. It should automatically be written to a database
+// let keygen_states = ctx.generate().await;
+// let key_id: KeyId = KeyId(keygen_states.key_ready.pubkey.serialize().into());
 
-    let (message_info, sign_info) = message_and_sign_info(MESSAGE_HASH.clone(), key_id);
->>>>>>> 7dd73efc
+// let (message_info, sign_info) = message_and_sign_info(MESSAGE_HASH.clone(), key_id);
 
 //     // 2. Extract the clients' database
 //     let client1 = ctx.get_client(0);
@@ -51,12 +39,6 @@
 //     // 4. Replace the client
 //     ctx.substitute_client_at(0, restarted_client, rx);
 
-<<<<<<< HEAD
 //     // 5. Signing should not crash
-//     ctx.sign().await;
-// }
-=======
-    // 5. Signing should not crash
-    ctx.sign(message_info, sign_info).await;
-}
->>>>>>> 7dd73efc
+//     ctx.sign(message_info, sign_info).await;
+// }