use std::{collections::HashMap, time::Duration};

<<<<<<< HEAD
=======
use itertools::Itertools;
use log::*;
use pallet_cf_vaults::CeremonyId;
>>>>>>> 7dd73efc
use tokio::sync::mpsc::UnboundedReceiver;

use crate::signing::client::client_inner::frost;

use frost::{LocalSig3, SigningCommitment, SigningData, SigningDataWrapped};

use crate::{
    logging,
    p2p::{AccountId, P2PMessage, P2PMessageCommand},
    signing::{
        client::{
            client_inner::{
                client_inner::{
                    Broadcast1, KeyGenMessageWrapped, KeygenData, MultisigMessage,
                    SchnorrSignature, Secret2,
                },
                common::KeygenResultInfo,
                keygen_state::KeygenStage,
                InnerEvent, KeygenOutcome, MultisigClient, SigningOutcome,
            },
            KeyId, KeygenInfo, MessageHash, MultisigInstruction,
        },
        crypto::{ECScalar, Keys, GE as Point},
        db::KeyDBMock,
        MessageInfo,
    },
    signing::{db::KeyDBMock, SigningInfo},
};

impl<T> From<UnboundedReceiver<T>> for PeekableReceiver<T> {
    fn from(rx: UnboundedReceiver<T>) -> Self {
        PeekableReceiver {
            receiver: rx,
            next: None,
        }
    }
}

pub struct PeekableReceiver<T> {
    receiver: UnboundedReceiver<T>,
    next: Option<T>,
}

impl<T> PeekableReceiver<T> {
    /// Get the next element
    async fn recv(&mut self) -> Option<T> {
        if let Some(x) = self.next.take() {
            return Some(x);
        }

        self.receiver.recv().await
    }

    /// Get a reference to the next element without
    /// consuming it
    async fn peek(&mut self) -> Option<&T> {
        if self.next.is_some() {
            return self.next.as_ref();
        }

        self.next = self.receiver.recv().await;

        self.next.as_ref()
    }
}

type MultisigClientNoDB = MultisigClient<KeyDBMock>;
type BroadcastVerification2 = frost::BroadcastVerificationMessage<SigningCommitment>;
type BroadcastVerification4 = frost::BroadcastVerificationMessage<LocalSig3>;

use super::{CEREMONY_ID, MESSAGE_HASH, SIGNER_IDS, SIGNER_IDXS};

type InnerEventReceiver = PeekableReceiver<InnerEvent>;

/// Clients generated bc1, but haven't sent them
pub struct KeygenPhase1Data {
    pub clients: Vec<MultisigClientNoDB>,
    pub bc1_vec: Vec<Broadcast1>,
}

/// Clients generated sec2, but haven't sent them
pub struct KeygenPhase2Data {
    pub clients: Vec<MultisigClientNoDB>,
    /// The key in the map is the index of the desitnation node
    pub sec2_vec: Vec<HashMap<AccountId, Secret2>>,
}

pub struct KeygenPhase3Data {
    pub clients: Vec<MultisigClientNoDB>,
    pub pubkey: secp256k1::PublicKey,
    pub sec_keys: Vec<KeygenResultInfo>,
}

/// Clients received a request to sign and generated (but haven't broadcast) Comm1
pub struct SigningPhase1Data {
    pub clients: Vec<MultisigClientNoDB>,
    pub comm1_vec: Vec<frost::Comm1>,
}

/// Clients generated (but haven't broadcast) VerifyComm2
pub struct SigningPhase2Data {
    pub clients: Vec<MultisigClientNoDB>,
    pub ver2_vec: Vec<frost::VerifyComm2>,
}

/// Clients generated (but haven't broadcast) LocalSig3
pub struct SigningPhase3Data {
    pub clients: Vec<MultisigClientNoDB>,
    pub local_sigs: Vec<frost::LocalSig3>,
}

/// Clients generated (but haven't broadcast) VerifyLocalSig4
pub struct SigningPhase4Data {
    pub clients: Vec<MultisigClientNoDB>,
    pub ver4_vec: Vec<frost::VerifyLocalSig4>,
}

pub struct ValidKeygenStates {
    pub keygen_phase1: KeygenPhase1Data,
    pub keygen_phase2: KeygenPhase2Data,
    pub key_ready: KeygenPhase3Data,
}

pub struct ValidSigningStates {
    pub sign_phase1: SigningPhase1Data,
    pub sign_phase2: SigningPhase2Data,
    pub sign_phase3: Option<SigningPhase3Data>,
    pub sign_phase4: Option<SigningPhase4Data>,
    pub outcome: SigningOutcome,
}

const TEST_PHASE_TIMEOUT: Duration = Duration::from_secs(5);

<<<<<<< HEAD
pub fn keygen_stage_for(client: &MultisigClientNoDB, key_id: KeyId) -> Option<KeygenStage> {
    client.get_keygen().get_stage_for(key_id)
}

pub fn keygen_delayed_count(client: &MultisigClientNoDB, key_id: KeyId) -> usize {
    client.get_keygen().get_delayed_count(key_id)
=======
pub fn keygen_stage_for(
    client: &MultisigClientInnerNoDB,
    ceremony_id: CeremonyId,
) -> Option<KeygenStage> {
    client.get_keygen().get_stage_for(ceremony_id)
}

pub fn keygen_delayed_count(client: &MultisigClientInnerNoDB, ceremony_id: CeremonyId) -> usize {
    client.get_keygen().get_delayed_count(ceremony_id)
>>>>>>> 7dd73efc
}

// pub fn signing_delayed_count(client: &MultisigClientNoDB, mi: &MessageInfo) -> usize {
//     client.signing_manager.get_delayed_count(mi)
// }

/// Contains the states at different points of key generation
/// including the final state, where the key is created
pub struct KeygenContext {
    validator_ids: Vec<AccountId>,

    pub rxs: Vec<InnerEventReceiver>,
    /// This clients will match the ones in `key_ready`,
    /// but stored separately so we could substitute
    /// them in more advanced tests
    clients: Vec<MultisigClientNoDB>,
    /// If a test requires a local sig different from
    /// the one that would be normally generated, it
    /// will be stored here.  This is different from
    // `sig3_to_send` in that these signatures are
    // treated as having been broadcast consistently
    custom_local_sigs: HashMap<usize, frost::LocalSig3>,
    /// Maps a (sender, receiver) pair to the data that will be
    /// sent (in case it needs to be invalid/different from what
    /// is expected normally)
    comm1_to_send: HashMap<(usize, usize), SigningCommitment>,
    // TODO: Sig3 to send between (sender, receiver) in case they
    // needs to be different from the regular, valid ones
    sig3_to_send: HashMap<(usize, usize), LocalSig3>,
}

fn gen_invalid_local_sig() -> LocalSig3 {
    use crate::signing::crypto::{ECScalar, FE};
    frost::LocalSig3 {
        response: FE::new_random(),
    }
}

async fn collect_all_comm1(rxs: &mut Vec<InnerEventReceiver>) -> Vec<SigningCommitment> {
    let mut comm1_vec = vec![];

    for idx in SIGNER_IDXS.iter() {
        let rx = &mut rxs[*idx];

        let comm1 = recv_comm1_signing(rx).await;

        // Make sure that messages to other parties are
        // consistent
        for _ in 0..SIGNER_IDXS.len() - 2 {
            assert_eq!(comm1, recv_comm1_signing(rx).await);
        }

        assert_channel_empty(rx).await;

        comm1_vec.push(comm1);
    }

    comm1_vec
}

async fn collect_all_ver2(rxs: &mut Vec<InnerEventReceiver>) -> Vec<BroadcastVerification2> {
    let mut ver2_vec = vec![];

    for sender_idx in SIGNER_IDXS.iter() {
        let rx = &mut rxs[*sender_idx];

        let ver2 = recv_ver2_signing(rx).await;

        // Ignore all other (same) messages
        for _ in 0..SIGNER_IDXS.len() - 2 {
            let _ = recv_ver2_signing(rx).await;
        }

        assert_channel_empty(rx).await;

        ver2_vec.push(ver2);
    }

    ver2_vec
}

async fn collect_all_local_sigs3(
    rxs: &mut Vec<InnerEventReceiver>,
    custom_sigs: &mut HashMap<usize, frost::LocalSig3>,
) -> Vec<frost::LocalSig3> {
    let mut local_sigs = vec![];

    for idx in SIGNER_IDXS.iter() {
        let rx = &mut rxs[*idx];

        let valid_sig = recv_local_sig(rx).await;

        // Check if the test requested a custom local sig
        // to be emitted by party idx
        let sig = custom_sigs.remove(idx).unwrap_or(valid_sig);

        // Ignore all other (same) messages
        for _ in 0..SIGNER_IDXS.len() - 2 {
            let _ = recv_local_sig(rx).await;
        }

        assert_channel_empty(rx).await;

        local_sigs.push(sig);
    }

    local_sigs
}

async fn collect_all_ver4(rxs: &mut Vec<InnerEventReceiver>) -> Vec<BroadcastVerification4> {
    let mut ver4_vec = vec![];

    for sender_idx in SIGNER_IDXS.iter() {
        let rx = &mut rxs[*sender_idx];

        let ver4 = recv_ver4_signing(rx).await;

        // Ignore all other (same) messages
        for _ in 0..SIGNER_IDXS.len() - 2 {
            let _ = recv_ver4_signing(rx).await;
        }

        assert_channel_empty(rx).await;

        ver4_vec.push(ver4);
    }

    ver4_vec
}

async fn broadcast_all_comm1(
    clients: &mut Vec<MultisigClientNoDB>,
    comm1_vec: &Vec<SigningCommitment>,
    custom_comm1s: &mut HashMap<(usize, usize), SigningCommitment>,
) {
    for sender_idx in SIGNER_IDXS.iter() {
        for receiver_idx in SIGNER_IDXS.iter() {
            if receiver_idx != sender_idx {
                let valid_comm1 = comm1_vec[*sender_idx].clone();

                let comm1 = custom_comm1s
                    .remove(&(*sender_idx, *receiver_idx))
                    .unwrap_or(valid_comm1);

                let id = &super::VALIDATOR_IDS[*sender_idx];

                let m = sig_data_to_p2p(comm1, id, &MESSAGE_INFO);

                clients[*receiver_idx].process_p2p_mq_message(m.clone());
            }
        }
    }
}

async fn broadcast_all_ver2(
    clients: &mut Vec<MultisigClientNoDB>,
    ver2_vec: &Vec<BroadcastVerification2>,
) {
    for sender_idx in SIGNER_IDXS.iter() {
        for receiver_idx in SIGNER_IDXS.iter() {
            if sender_idx != receiver_idx {
                let ver2 = ver2_vec[*sender_idx].clone();

                let id = &super::VALIDATOR_IDS[*sender_idx];
                let m = sig_data_to_p2p(ver2, id, &MESSAGE_INFO);

                clients[*receiver_idx].process_p2p_mq_message(m);
            }
        }
    }
}

async fn broadcast_all_local_sigs(
    clients: &mut Vec<MultisigClientNoDB>,
    valid_sigs: &Vec<LocalSig3>,
    custom_sigs: &mut HashMap<(usize, usize), LocalSig3>,
) {
    for sender_idx in SIGNER_IDXS.iter() {
        for receiver_idx in SIGNER_IDXS.iter() {
            let valid_sig = valid_sigs[*sender_idx].clone();
            let sig3 = custom_sigs
                .remove(&(*sender_idx, *receiver_idx))
                .unwrap_or(valid_sig);

            let id = &super::VALIDATOR_IDS[*sender_idx];

            let m = sig_data_to_p2p(sig3, id, &MESSAGE_INFO);

            if receiver_idx != sender_idx {
                clients[*receiver_idx].process_p2p_mq_message(m.clone());
            }
        }
    }
}

async fn broadcast_all_ver4(
    clients: &mut Vec<MultisigClientNoDB>,
    ver4_vec: &Vec<BroadcastVerification4>,
) {
    for sender_idx in SIGNER_IDXS.iter() {
        for receiver_idx in SIGNER_IDXS.iter() {
            if sender_idx != receiver_idx {
                let ver4 = ver4_vec[*sender_idx].clone();

                let id = &super::VALIDATOR_IDS[*sender_idx];
                let m = sig_data_to_p2p(ver4, id, &MESSAGE_INFO);

                clients[*receiver_idx].process_p2p_mq_message(m);
            }
        }
    }
}

impl KeygenContext {
    /// Generate context without starting the
    /// keygen ceremony
    pub fn new() -> Self {
        let validator_ids = super::VALIDATOR_IDS.clone();

        let logger = logging::test_utils::create_test_logger();
        let (clients, rxs): (Vec<_>, Vec<_>) = validator_ids
            .iter()
            .map(|id| {
                let (tx, rx) = tokio::sync::mpsc::unbounded_channel();
                let c = MultisigClient::new(
                    id.clone(),
                    KeyDBMock::new(),
                    tx,
                    TEST_PHASE_TIMEOUT,
                    &logger,
                );
                (c, rx.into())
            })
            .unzip();

        KeygenContext {
            validator_ids,
            rxs,
            clients,
            custom_local_sigs: HashMap::new(),
            comm1_to_send: HashMap::new(),
            sig3_to_send: HashMap::new(),
        }
    }

    pub fn get_client(&self, idx: usize) -> &MultisigClientNoDB {
        &self.clients[idx]
    }

    pub fn use_invalid_local_sig(&mut self, signer_idx: usize) {
        self.custom_local_sigs
            .insert(signer_idx, gen_invalid_local_sig());
    }

    pub fn use_inconsistent_broadcast_for_comm1(&mut self, sender_idx: usize, receiver_idx: usize) {
        assert_ne!(sender_idx, receiver_idx);

        // It doesn't matter what kind of commitment we create here,
        // the main idea is that the commitment doesn't match what we
        // send to all other parties
        let fake_comm1 = SigningCommitment {
            index: sender_idx,
            d: Point::random_point(),
            e: Point::random_point(),
        };

        self.comm1_to_send
            .insert((sender_idx, receiver_idx), fake_comm1);
    }

    pub fn use_inconsistent_broadcast_for_sig3(&mut self, sender_idx: usize, receiver_idx: usize) {
        assert_ne!(sender_idx, receiver_idx);

        // It doesn't matter what kind of local sig we create here,
        // the main idea is that it doesn't match what we
        // send to all other parties
        let fake_sig3 = gen_invalid_local_sig();

        self.sig3_to_send
            .insert((sender_idx, receiver_idx), fake_sig3);
    }

    // Generate keygen states for each of the phases,
    // resulting in `KeygenContext` which can be used
    // to sign messages
    pub async fn generate(&mut self) -> ValidKeygenStates {
        let instant = std::time::Instant::now();

        let clients = &mut self.clients;
        let validator_ids = &self.validator_ids;
        let rxs = &mut self.rxs;

        // Generate phase 1 data

        let keygen_info = KeygenInfo {
            ceremony_id: *CEREMONY_ID,
            signers: validator_ids.clone(),
        };

        for c in clients.iter_mut() {
            c.process_multisig_instruction(MultisigInstruction::KeyGen(keygen_info.clone()));
        }

        let mut bc1_vec = vec![];

        for rx in rxs.iter_mut() {
            let bc1 = recv_bc1_keygen(rx).await;
            bc1_vec.push(bc1);

            // ignore the next message
            let _ = recv_bc1_keygen(rx).await;
            let _ = recv_bc1_keygen(rx).await;
        }

        let phase1_clients = clients.clone();

        // *** Distribute BC1, so we can advance and generate Secret2 ***

        for sender_idx in 0..=3 {
            let bc1 = bc1_vec[sender_idx].clone();
            let id = &validator_ids[sender_idx];
<<<<<<< HEAD
            let m = keygen_data_to_p2p(bc1, id, KEY_ID);
=======
            let m = bc1_to_p2p_keygen(bc1, *CEREMONY_ID, id);
>>>>>>> 7dd73efc

            for receiver_idx in 0..=3 {
                if receiver_idx != sender_idx {
                    clients[receiver_idx].process_p2p_message(m.clone());
                }
            }
        }

        for c in clients.iter() {
            assert_eq!(
                keygen_stage_for(c, *CEREMONY_ID),
                Some(KeygenStage::AwaitingSecret2)
            );
        }

        let mut sec2_vec = vec![];

        for rx in rxs.iter_mut() {
            let mut sec2_map = HashMap::new();

            // Should generate three messages (one for each of the other three parties)
            for i in 0u32..3 {
                println!("recv_secret2_keygen, i: {}", i);
                let (dest, sec2) = recv_secret2_keygen(rx).await;
                sec2_map.insert(dest, sec2);
            }

            sec2_vec.push(sec2_map);
        }

        let phase2_clients = clients.clone();

        let keygen_phase1 = KeygenPhase1Data {
            clients: phase1_clients,
            bc1_vec,
        };

        let keygen_phase2 = KeygenPhase2Data {
            clients: phase2_clients,
            sec2_vec: sec2_vec.clone(),
        };

        // *** Distribute Secret2s, so we can advance and generate Signing Key ***

<<<<<<< HEAD
        for sender_idx in 0..=3 {
            for receiver_idx in 0..=3 {
=======
        for sender_idx in 0..=2 {
            for receiver_idx in 0..=2 {
>>>>>>> 7dd73efc
                if sender_idx == receiver_idx {
                    continue;
                }

                let r_id = &validator_ids[receiver_idx];
                let sec2 = sec2_vec[sender_idx].get(r_id).unwrap();

                let s_id = &validator_ids[sender_idx];
                let m = keygen_data_to_p2p(sec2.clone(), s_id, KEY_ID);

                clients[receiver_idx].process_p2p_message(m);
            }
        }

        let mut pubkeys = vec![];
        for mut r in rxs.iter_mut() {
            let pubkey = match recv_next_inner_event(&mut r).await {
                InnerEvent::KeygenResult(KeygenOutcome {
                    result: Ok(key), ..
                }) => key,
                _ => panic!("Unexpected inner event"),
            };
            pubkeys.push(pubkey);
        }

        // ensure all participants have the same idea of the public key
        assert_eq!(pubkeys[0].serialize(), pubkeys[1].serialize());
        assert_eq!(pubkeys[1].serialize(), pubkeys[2].serialize());

        let mut sec_keys = vec![];

        let key_id = KeyId(pubkeys[0].serialize().into());

        for c in clients.iter() {
            let key = c.get_key(key_id.clone()).expect("key must be present");
            sec_keys.push(key.clone());
        }

        let keygen_phase3 = KeygenPhase3Data {
            clients: clients.clone(),
            pubkey: pubkeys[0],
            sec_keys,
        };

        println!("Keygen ceremony took: {:?}", instant.elapsed());

        ValidKeygenStates {
            keygen_phase1,
            keygen_phase2,
            key_ready: keygen_phase3,
        }
    }

    pub fn substitute_client_at(
        &mut self,
        idx: usize,
        client: MultisigClientNoDB,
        rx: InnerEventReceiver,
    ) {
        self.clients[idx] = client;
        self.rxs[idx] = rx;
    }

    // Use the generated key and the clients participating
    // in the ceremony and sign a message producing state
    // for each of the signing phases
    pub async fn sign(
        &mut self,
        message_info: MessageInfo,
        sign_info: SigningInfo,
    ) -> ValidSigningStates {
        let instant = std::time::Instant::now();

        let mut clients = self.clients.clone();
        let rxs = &mut self.rxs;

        assert_channel_empty(&mut rxs[0]).await;

        // *** Send a request to sign and generate BC1 to be distributed ***

        // NOTE: only parties 1 and 2 will participate in signing (SIGNER_IDXS)
        for idx in SIGNER_IDXS.iter() {
            let c = &mut clients[*idx];

            c.process_multisig_instruction(MultisigInstruction::Sign(
                MESSAGE_HASH.clone(),
                sign_info.clone(),
            ));

            assert_eq!(
<<<<<<< HEAD
                get_stage_for_msg(&c, &MESSAGE_INFO),
                Some("BroadcastStage<AwaitCommitments1>".to_string())
            );
        }

        let comm1_vec = collect_all_comm1(rxs).await;
=======
                c.signing_manager
                    .get_state_for(&message_info)
                    .unwrap()
                    .get_stage(),
                SigningStage::AwaitingBroadcast1
            );
        }

        let mut bc1_vec = vec![];

        for idx in SIGNER_IDXS.iter() {
            let bc1 = recv_bc1_signing(&mut rxs[*idx]).await;
            bc1_vec.push(bc1);
        }
>>>>>>> 7dd73efc

        let sign_phase1 = SigningPhase1Data {
            clients: clients.clone(),
            comm1_vec: comm1_vec.clone(),
        };

        // *** Broadcast Comm1 messages to advance to Stage2 ***
        broadcast_all_comm1(&mut clients, &comm1_vec, &mut self.comm1_to_send).await;

        // TODO: check stage

<<<<<<< HEAD
        // *** Collect Ver2 messages ***

        let ver2_vec = collect_all_ver2(rxs).await;
=======
            let m = bc1_to_p2p_signing(bc1, id, &message_info);

            for receiver_idx in SIGNER_IDXS.iter() {
                if receiver_idx != sender_idx {
                    clients[*receiver_idx].process_p2p_message(m.clone());
                }
            }
        }

        // *** Collect Secret2 messages ***

        let mut sec2_vec = vec![];

        for idx in SIGNER_IDXS.iter() {
            let rx = &mut rxs[*idx];

            let mut sec2_map = HashMap::new();

            let (dest, sec2) = recv_secret2_signing(rx).await;

            sec2_map.insert(dest, sec2);

            sec2_vec.push(sec2_map);
        }

        assert_channel_empty(&mut rxs[0]).await;

        assert_eq!(sec2_vec.len(), 2);
        assert_eq!(sec2_vec[0].len(), 1);
        assert_eq!(sec2_vec[1].len(), 1);
>>>>>>> 7dd73efc

        let sign_phase2 = SigningPhase2Data {
            clients: clients.clone(),
            ver2_vec: ver2_vec.clone(),
        };

        // *** Distribute Ver2 messages ***

<<<<<<< HEAD
        broadcast_all_ver2(&mut clients, &ver2_vec).await;

        // Check if the ceremony was aborted at this stage
        if let Some(outcome) = check_outcome(&mut rxs[0]).await {
            // TODO: check that the outcome is the same for all parties
            return ValidSigningStates {
                sign_phase1,
                sign_phase2,
                sign_phase3: None,
                sign_phase4: None,
                outcome: outcome.clone(),
            };
=======
                    let id = &validator_ids[*sender_idx];
                    let m = sec2_to_p2p_signing(sec2, id, &message_info);

                    clients[*receiver_idx].process_p2p_message(m);
                }
            }
>>>>>>> 7dd73efc
        }

        for idx in SIGNER_IDXS.iter() {
            let c = &mut clients[*idx];

            assert_eq!(
<<<<<<< HEAD
                get_stage_for_msg(&c, &MESSAGE_INFO),
                Some("BroadcastStage<LocalSigStage3>".to_string())
=======
                c.signing_manager
                    .get_state_for(&message_info)
                    .unwrap()
                    .get_stage(),
                SigningStage::AwaitingLocalSig3
>>>>>>> 7dd73efc
            );
        }

        // *** Collect local sigs ***

        let local_sigs = collect_all_local_sigs3(rxs, &mut self.custom_local_sigs).await;

        let sign_phase3 = SigningPhase3Data {
            clients: clients.clone(),
            local_sigs: local_sigs.clone(),
        };

        // *** Distribute local sigs ***

<<<<<<< HEAD
        broadcast_all_local_sigs(&mut clients, &local_sigs, &mut self.sig3_to_send).await;

        // *** Collect Ver4 messages ***
        let ver4_vec = collect_all_ver4(rxs).await;

        let sign_phase4 = SigningPhase4Data {
            clients: clients.clone(),
            ver4_vec: ver4_vec.clone(),
        };

        // *** Distribute Ver4 messages ***

        broadcast_all_ver4(&mut clients, &ver4_vec).await;

        let outcome = match recv_next_inner_event(&mut rxs[0]).await {
            InnerEvent::SigningResult(outcome) => outcome,
=======
            let m = sig_to_p2p(local_sig, id, &message_info);

            for receiver_idx in SIGNER_IDXS.iter() {
                if receiver_idx != sender_idx {
                    clients[*receiver_idx].process_p2p_message(m.clone());
                }
            }
        }

        let signature = match recv_next_inner_event(&mut rxs[0]).await {
            InnerEvent::SigningResult(SigningOutcome {
                result: Ok(sig), ..
            }) => sig,
>>>>>>> 7dd73efc
            _ => panic!("Unexpected event"),
        };

        println!("Signing ceremony took: {:?}", instant.elapsed());

        ValidSigningStates {
            sign_phase1,
            sign_phase2,
            sign_phase3: Some(sign_phase3),
            sign_phase4: Some(sign_phase4),
            outcome,
        }
    }
}

// If we timeout, the channel is empty at the time of retrieval
pub async fn assert_channel_empty(rx: &mut InnerEventReceiver) {
    let fut = rx.recv();
    let dur = std::time::Duration::from_millis(10);

    assert!(tokio::time::timeout(dur, fut).await.is_err());
}

/// Skip all non-signal messages
pub async fn recv_next_signal_message_skipping(
    rx: &mut InnerEventReceiver,
) -> Option<SigningOutcome> {
    let dur = std::time::Duration::from_millis(10);

    loop {
        let res = tokio::time::timeout(dur, rx.recv()).await.ok()??;

        if let InnerEvent::SigningResult(s) = res {
            return Some(s);
        }
    }
}

/// Check if the next event produced by the receiver is SigningOutcome
pub async fn check_outcome(rx: &mut InnerEventReceiver) -> Option<&SigningOutcome> {
    let event: &InnerEvent = tokio::time::timeout(Duration::from_millis(10), rx.peek())
        .await
        .ok()??;

    if let InnerEvent::SigningResult(outcome) = event {
        Some(outcome)
    } else {
        None
    }
}

/// Asserts that InnerEvent is in the queue and returns it
pub async fn recv_next_inner_event(rx: &mut InnerEventReceiver) -> InnerEvent {
    let res = check_for_inner_event(rx).await;

    if let Some(event) = res {
        return event;
    }
    panic!("Expected Inner Event");
}

/// checks for an InnerEvent in the queue with a short timeout, returns the InnerEvent if there is one.
pub async fn check_for_inner_event(rx: &mut InnerEventReceiver) -> Option<InnerEvent> {
    let dur = std::time::Duration::from_millis(10);
    let res = tokio::time::timeout(dur, rx.recv()).await;
    let opt = res.ok()?;
    opt
}

pub async fn recv_p2p_message(rx: &mut InnerEventReceiver) -> P2PMessageCommand {
    let dur = std::time::Duration::from_millis(10);

    let res = tokio::time::timeout(dur, rx.recv())
        .await
        .ok()
        .expect("timeout")
        .unwrap();

    match res {
        InnerEvent::P2PMessageCommand(m) => m,
        e => {
            eprintln!("Unexpected InnerEvent: {:?}", e);
            panic!();
        }
    }
}

async fn recv_multisig_message(rx: &mut InnerEventReceiver) -> (AccountId, MultisigMessage) {
    let m = recv_p2p_message(rx).await;

    (
        m.destination,
        bincode::deserialize(&m.data).expect("Invalid Multisig Message"),
    )
}

async fn recv_bc1_keygen(rx: &mut InnerEventReceiver) -> Broadcast1 {
    let (_, m) = recv_multisig_message(rx).await;

    if let MultisigMessage::KeyGenMessage(wrapped) = m {
        let KeyGenMessageWrapped { message, .. } = wrapped;

        if let KeygenData::Broadcast1(bc1) = message {
            return bc1;
        }
    }

    eprintln!("Received message is not Broadcast1 (keygen)");
    panic!();
}

async fn recv_comm1_signing(rx: &mut InnerEventReceiver) -> frost::Comm1 {
    let (_, m) = recv_multisig_message(rx).await;

    if let MultisigMessage::SigningMessage(SigningDataWrapped { data, .. }) = m {
        if let SigningData::CommStage1(comm1) = data {
            return comm1;
        }
    }

    eprintln!("Received message is not Comm1 (signing)");
    panic!();
}

async fn recv_local_sig(rx: &mut InnerEventReceiver) -> frost::LocalSig3 {
    let (_, m) = recv_multisig_message(rx).await;

    if let MultisigMessage::SigningMessage(SigningDataWrapped { data, .. }) = m {
        if let SigningData::LocalSigStage3(sig) = data {
            return sig;
        }
    }

    eprintln!("Received message is not LocalSig");
    panic!();
}

async fn recv_secret2_keygen(rx: &mut InnerEventReceiver) -> (AccountId, Secret2) {
    let (dest, m) = recv_multisig_message(rx).await;

    if let MultisigMessage::KeyGenMessage(wrapped) = m {
        let KeyGenMessageWrapped { message, .. } = wrapped;

        if let KeygenData::Secret2(sec2) = message {
            return (dest, sec2);
        }
    }

    eprintln!("Received message is not Secret2 (keygen)");
    panic!();
}

async fn recv_ver2_signing(rx: &mut InnerEventReceiver) -> frost::VerifyComm2 {
    let (_, m) = recv_multisig_message(rx).await;

    if let MultisigMessage::SigningMessage(SigningDataWrapped { data, .. }) = m {
        if let SigningData::BroadcastVerificationStage2(ver2) = data {
            return ver2;
        }
    }

    eprintln!("Received message is not Secret2 (signing)");
    panic!();
}

<<<<<<< HEAD
async fn recv_ver4_signing(rx: &mut InnerEventReceiver) -> frost::VerifyLocalSig4 {
    let (_, m) = recv_multisig_message(rx).await;
=======
// Do the necessary wrapping so Secret2 can be sent
// via the clients interface
pub fn sec2_to_p2p_signing(sec2: Secret2, sender_id: &AccountId, mi: &MessageInfo) -> P2PMessage {
    let wrapped = SigningDataWrapped::new(sec2, mi.clone());

    let data = MultisigMessage::from(wrapped);
    let data = serde_json::to_vec(&data).unwrap();
    P2PMessage {
        sender_id: sender_id.clone(),
        data,
    }
}

// Do the necessary wrapping so Secret2 can be sent
// via the clients interface
pub fn sec2_to_p2p_keygen(sec2: Secret2, sender_id: &AccountId) -> P2PMessage {
    let wrapped = KeyGenMessageWrapped::new(*CEREMONY_ID, sec2);
>>>>>>> 7dd73efc

    if let MultisigMessage::SigningMessage(SigningDataWrapped { data, .. }) = m {
        if let SigningData::VerifyLocalSigsStage4(ver4) = data {
            return ver4;
        }
    }
<<<<<<< HEAD
=======
}

pub fn bc1_to_p2p_keygen(
    bc1: Broadcast1,
    ceremony_id: CeremonyId,
    sender_id: &AccountId,
) -> P2PMessage {
    let wrapped = KeyGenMessageWrapped::new(ceremony_id, bc1);
>>>>>>> 7dd73efc

    eprintln!("Received message is not Secret2 (signing)");
    panic!();
}

pub fn sig_data_to_p2p(
    data: impl Into<SigningData>,
    sender_id: &AccountId,
    mi: &MessageInfo,
) -> P2PMessage {
    let wrapped = SigningDataWrapped::new(data, mi.clone());

    let data = MultisigMessage::from(wrapped);
    let data = bincode::serialize(&data).unwrap();
    P2PMessage {
        sender_id: sender_id.clone(),
        data,
    }
}

pub fn keygen_data_to_p2p(
    data: impl Into<KeygenData>,
    sender_id: &AccountId,
    key_id: KeyId,
) -> P2PMessage {
    let wrapped = KeyGenMessageWrapped::new(key_id, data);

    let data = MultisigMessage::from(wrapped);
<<<<<<< HEAD
    let data = bincode::serialize(&data).unwrap();
=======
    let data = serde_json::to_vec(&data).unwrap();
    P2PMessage {
        sender_id: sender_id.clone(),
        data,
    }
}

pub fn create_keygen_p2p_message<M>(sender_id: &AccountId, message: M) -> P2PMessage
where
    M: Into<KeygenData>,
{
    let wrapped = KeyGenMessageWrapped::new(0, message.into());

    let ms_message = MultisigMessage::from(wrapped);

    let data = serde_json::to_vec(&ms_message).unwrap();
>>>>>>> 7dd73efc

    P2PMessage {
        sender_id: sender_id.clone(),
        data,
    }
}

pub fn get_stage_for_msg(c: &MultisigClientNoDB, message_info: &MessageInfo) -> Option<String> {
    c.signing_manager.get_stage_for(message_info)
}

pub fn create_bc1(signer_idx: usize) -> Broadcast1 {
    let key = Keys::phase1_create(signer_idx);

    let (bc1, blind) = key.phase1_broadcast();

    let y_i = key.y_i;

    Broadcast1 { bc1, blind, y_i }
}

pub fn create_invalid_bc1() -> Broadcast1 {
    let key = Keys::phase1_create(0);

    let key2 = Keys::phase1_create(0);

    let (_, blind) = key.phase1_broadcast();

    let (bc1, _) = key2.phase1_broadcast();

    let y_i = key.y_i;

    Broadcast1 { bc1, blind, y_i }
}

pub fn message_and_sign_info(hash: MessageHash, key_id: KeyId) -> (MessageInfo, SigningInfo) {
    (
        MessageInfo {
            hash,
            key_id: key_id.clone(),
        },
        SigningInfo {
            signers: SIGNER_IDS.clone(),
            key_id,
        },
    )
}<|MERGE_RESOLUTION|>--- conflicted
+++ resolved
@@ -1,11 +1,6 @@
 use std::{collections::HashMap, time::Duration};
 
-<<<<<<< HEAD
-=======
-use itertools::Itertools;
-use log::*;
 use pallet_cf_vaults::CeremonyId;
->>>>>>> 7dd73efc
 use tokio::sync::mpsc::UnboundedReceiver;
 
 use crate::signing::client::client_inner::frost;
@@ -30,9 +25,8 @@
         },
         crypto::{ECScalar, Keys, GE as Point},
         db::KeyDBMock,
-        MessageInfo,
+        MessageInfo, SigningInfo,
     },
-    signing::{db::KeyDBMock, SigningInfo},
 };
 
 impl<T> From<UnboundedReceiver<T>> for PeekableReceiver<T> {
@@ -139,24 +133,15 @@
 
 const TEST_PHASE_TIMEOUT: Duration = Duration::from_secs(5);
 
-<<<<<<< HEAD
-pub fn keygen_stage_for(client: &MultisigClientNoDB, key_id: KeyId) -> Option<KeygenStage> {
-    client.get_keygen().get_stage_for(key_id)
-}
-
-pub fn keygen_delayed_count(client: &MultisigClientNoDB, key_id: KeyId) -> usize {
-    client.get_keygen().get_delayed_count(key_id)
-=======
 pub fn keygen_stage_for(
-    client: &MultisigClientInnerNoDB,
+    client: &MultisigClientNoDB,
     ceremony_id: CeremonyId,
 ) -> Option<KeygenStage> {
     client.get_keygen().get_stage_for(ceremony_id)
 }
 
-pub fn keygen_delayed_count(client: &MultisigClientInnerNoDB, ceremony_id: CeremonyId) -> usize {
+pub fn keygen_delayed_count(client: &MultisigClientNoDB, ceremony_id: CeremonyId) -> usize {
     client.get_keygen().get_delayed_count(ceremony_id)
->>>>>>> 7dd73efc
 }
 
 // pub fn signing_delayed_count(client: &MultisigClientNoDB, mi: &MessageInfo) -> usize {
@@ -186,6 +171,8 @@
     // TODO: Sig3 to send between (sender, receiver) in case they
     // needs to be different from the regular, valid ones
     sig3_to_send: HashMap<(usize, usize), LocalSig3>,
+    /// The key that was generated
+    key_id: Option<KeyId>,
 }
 
 fn gen_invalid_local_sig() -> LocalSig3 {
@@ -289,6 +276,7 @@
 
 async fn broadcast_all_comm1(
     clients: &mut Vec<MultisigClientNoDB>,
+    key_id: KeyId,
     comm1_vec: &Vec<SigningCommitment>,
     custom_comm1s: &mut HashMap<(usize, usize), SigningCommitment>,
 ) {
@@ -303,9 +291,14 @@
 
                 let id = &super::VALIDATOR_IDS[*sender_idx];
 
-                let m = sig_data_to_p2p(comm1, id, &MESSAGE_INFO);
-
-                clients[*receiver_idx].process_p2p_mq_message(m.clone());
+                let mi = MessageInfo {
+                    hash: MESSAGE_HASH.clone(),
+                    key_id: key_id.clone(),
+                };
+
+                let m = sig_data_to_p2p(comm1, id, &mi);
+
+                clients[*receiver_idx].process_p2p_message(m.clone());
             }
         }
     }
@@ -313,6 +306,7 @@
 
 async fn broadcast_all_ver2(
     clients: &mut Vec<MultisigClientNoDB>,
+    key_id: KeyId,
     ver2_vec: &Vec<BroadcastVerification2>,
 ) {
     for sender_idx in SIGNER_IDXS.iter() {
@@ -321,9 +315,15 @@
                 let ver2 = ver2_vec[*sender_idx].clone();
 
                 let id = &super::VALIDATOR_IDS[*sender_idx];
-                let m = sig_data_to_p2p(ver2, id, &MESSAGE_INFO);
-
-                clients[*receiver_idx].process_p2p_mq_message(m);
+
+                let mi = MessageInfo {
+                    hash: MESSAGE_HASH.clone(),
+                    key_id: key_id.clone(),
+                };
+
+                let m = sig_data_to_p2p(ver2, id, &mi);
+
+                clients[*receiver_idx].process_p2p_message(m);
             }
         }
     }
@@ -331,6 +331,7 @@
 
 async fn broadcast_all_local_sigs(
     clients: &mut Vec<MultisigClientNoDB>,
+    key_id: KeyId,
     valid_sigs: &Vec<LocalSig3>,
     custom_sigs: &mut HashMap<(usize, usize), LocalSig3>,
 ) {
@@ -343,10 +344,15 @@
 
             let id = &super::VALIDATOR_IDS[*sender_idx];
 
-            let m = sig_data_to_p2p(sig3, id, &MESSAGE_INFO);
+            let mi = MessageInfo {
+                hash: MESSAGE_HASH.clone(),
+                key_id: key_id.clone(),
+            };
+
+            let m = sig_data_to_p2p(sig3, id, &mi);
 
             if receiver_idx != sender_idx {
-                clients[*receiver_idx].process_p2p_mq_message(m.clone());
+                clients[*receiver_idx].process_p2p_message(m.clone());
             }
         }
     }
@@ -354,6 +360,7 @@
 
 async fn broadcast_all_ver4(
     clients: &mut Vec<MultisigClientNoDB>,
+    key_id: KeyId,
     ver4_vec: &Vec<BroadcastVerification4>,
 ) {
     for sender_idx in SIGNER_IDXS.iter() {
@@ -362,9 +369,15 @@
                 let ver4 = ver4_vec[*sender_idx].clone();
 
                 let id = &super::VALIDATOR_IDS[*sender_idx];
-                let m = sig_data_to_p2p(ver4, id, &MESSAGE_INFO);
-
-                clients[*receiver_idx].process_p2p_mq_message(m);
+
+                let mi = MessageInfo {
+                    hash: MESSAGE_HASH.clone(),
+                    key_id: key_id.clone(),
+                };
+
+                let m = sig_data_to_p2p(ver4, id, &mi);
+
+                clients[*receiver_idx].process_p2p_message(m);
             }
         }
     }
@@ -399,6 +412,7 @@
             custom_local_sigs: HashMap::new(),
             comm1_to_send: HashMap::new(),
             sig3_to_send: HashMap::new(),
+            key_id: None,
         }
     }
 
@@ -478,11 +492,8 @@
         for sender_idx in 0..=3 {
             let bc1 = bc1_vec[sender_idx].clone();
             let id = &validator_ids[sender_idx];
-<<<<<<< HEAD
-            let m = keygen_data_to_p2p(bc1, id, KEY_ID);
-=======
-            let m = bc1_to_p2p_keygen(bc1, *CEREMONY_ID, id);
->>>>>>> 7dd73efc
+
+            let m = keygen_data_to_p2p(bc1, id, *CEREMONY_ID);
 
             for receiver_idx in 0..=3 {
                 if receiver_idx != sender_idx {
@@ -527,13 +538,8 @@
 
         // *** Distribute Secret2s, so we can advance and generate Signing Key ***
 
-<<<<<<< HEAD
         for sender_idx in 0..=3 {
             for receiver_idx in 0..=3 {
-=======
-        for sender_idx in 0..=2 {
-            for receiver_idx in 0..=2 {
->>>>>>> 7dd73efc
                 if sender_idx == receiver_idx {
                     continue;
                 }
@@ -542,7 +548,7 @@
                 let sec2 = sec2_vec[sender_idx].get(r_id).unwrap();
 
                 let s_id = &validator_ids[sender_idx];
-                let m = keygen_data_to_p2p(sec2.clone(), s_id, KEY_ID);
+                let m = keygen_data_to_p2p(sec2.clone(), s_id, *CEREMONY_ID);
 
                 clients[receiver_idx].process_p2p_message(m);
             }
@@ -566,8 +572,10 @@
         let mut sec_keys = vec![];
 
         let key_id = KeyId(pubkeys[0].serialize().into());
+        self.key_id = Some(key_id.clone());
 
         for c in clients.iter() {
+            // MAXIM: isn't key_id already the key?
             let key = c.get_key(key_id.clone()).expect("key must be present");
             sec_keys.push(key.clone());
         }
@@ -624,29 +632,12 @@
             ));
 
             assert_eq!(
-<<<<<<< HEAD
-                get_stage_for_msg(&c, &MESSAGE_INFO),
+                get_stage_for_msg(&c, &message_info),
                 Some("BroadcastStage<AwaitCommitments1>".to_string())
             );
         }
 
         let comm1_vec = collect_all_comm1(rxs).await;
-=======
-                c.signing_manager
-                    .get_state_for(&message_info)
-                    .unwrap()
-                    .get_stage(),
-                SigningStage::AwaitingBroadcast1
-            );
-        }
-
-        let mut bc1_vec = vec![];
-
-        for idx in SIGNER_IDXS.iter() {
-            let bc1 = recv_bc1_signing(&mut rxs[*idx]).await;
-            bc1_vec.push(bc1);
-        }
->>>>>>> 7dd73efc
 
         let sign_phase1 = SigningPhase1Data {
             clients: clients.clone(),
@@ -654,46 +645,18 @@
         };
 
         // *** Broadcast Comm1 messages to advance to Stage2 ***
-        broadcast_all_comm1(&mut clients, &comm1_vec, &mut self.comm1_to_send).await;
+        broadcast_all_comm1(
+            &mut clients,
+            self.key_id.clone().unwrap(),
+            &comm1_vec,
+            &mut self.comm1_to_send,
+        )
+        .await;
 
         // TODO: check stage
-
-<<<<<<< HEAD
         // *** Collect Ver2 messages ***
 
         let ver2_vec = collect_all_ver2(rxs).await;
-=======
-            let m = bc1_to_p2p_signing(bc1, id, &message_info);
-
-            for receiver_idx in SIGNER_IDXS.iter() {
-                if receiver_idx != sender_idx {
-                    clients[*receiver_idx].process_p2p_message(m.clone());
-                }
-            }
-        }
-
-        // *** Collect Secret2 messages ***
-
-        let mut sec2_vec = vec![];
-
-        for idx in SIGNER_IDXS.iter() {
-            let rx = &mut rxs[*idx];
-
-            let mut sec2_map = HashMap::new();
-
-            let (dest, sec2) = recv_secret2_signing(rx).await;
-
-            sec2_map.insert(dest, sec2);
-
-            sec2_vec.push(sec2_map);
-        }
-
-        assert_channel_empty(&mut rxs[0]).await;
-
-        assert_eq!(sec2_vec.len(), 2);
-        assert_eq!(sec2_vec[0].len(), 1);
-        assert_eq!(sec2_vec[1].len(), 1);
->>>>>>> 7dd73efc
 
         let sign_phase2 = SigningPhase2Data {
             clients: clients.clone(),
@@ -702,8 +665,7 @@
 
         // *** Distribute Ver2 messages ***
 
-<<<<<<< HEAD
-        broadcast_all_ver2(&mut clients, &ver2_vec).await;
+        broadcast_all_ver2(&mut clients, self.key_id.clone().unwrap(), &ver2_vec).await;
 
         // Check if the ceremony was aborted at this stage
         if let Some(outcome) = check_outcome(&mut rxs[0]).await {
@@ -715,30 +677,14 @@
                 sign_phase4: None,
                 outcome: outcome.clone(),
             };
-=======
-                    let id = &validator_ids[*sender_idx];
-                    let m = sec2_to_p2p_signing(sec2, id, &message_info);
-
-                    clients[*receiver_idx].process_p2p_message(m);
-                }
-            }
->>>>>>> 7dd73efc
         }
 
         for idx in SIGNER_IDXS.iter() {
             let c = &mut clients[*idx];
 
             assert_eq!(
-<<<<<<< HEAD
-                get_stage_for_msg(&c, &MESSAGE_INFO),
+                get_stage_for_msg(&c, &message_info),
                 Some("BroadcastStage<LocalSigStage3>".to_string())
-=======
-                c.signing_manager
-                    .get_state_for(&message_info)
-                    .unwrap()
-                    .get_stage(),
-                SigningStage::AwaitingLocalSig3
->>>>>>> 7dd73efc
             );
         }
 
@@ -753,8 +699,13 @@
 
         // *** Distribute local sigs ***
 
-<<<<<<< HEAD
-        broadcast_all_local_sigs(&mut clients, &local_sigs, &mut self.sig3_to_send).await;
+        broadcast_all_local_sigs(
+            &mut clients,
+            self.key_id.clone().unwrap(),
+            &local_sigs,
+            &mut self.sig3_to_send,
+        )
+        .await;
 
         // *** Collect Ver4 messages ***
         let ver4_vec = collect_all_ver4(rxs).await;
@@ -766,25 +717,10 @@
 
         // *** Distribute Ver4 messages ***
 
-        broadcast_all_ver4(&mut clients, &ver4_vec).await;
+        broadcast_all_ver4(&mut clients, self.key_id.clone().unwrap(), &ver4_vec).await;
 
         let outcome = match recv_next_inner_event(&mut rxs[0]).await {
             InnerEvent::SigningResult(outcome) => outcome,
-=======
-            let m = sig_to_p2p(local_sig, id, &message_info);
-
-            for receiver_idx in SIGNER_IDXS.iter() {
-                if receiver_idx != sender_idx {
-                    clients[*receiver_idx].process_p2p_message(m.clone());
-                }
-            }
-        }
-
-        let signature = match recv_next_inner_event(&mut rxs[0]).await {
-            InnerEvent::SigningResult(SigningOutcome {
-                result: Ok(sig), ..
-            }) => sig,
->>>>>>> 7dd73efc
             _ => panic!("Unexpected event"),
         };
 
@@ -950,45 +886,14 @@
     panic!();
 }
 
-<<<<<<< HEAD
 async fn recv_ver4_signing(rx: &mut InnerEventReceiver) -> frost::VerifyLocalSig4 {
     let (_, m) = recv_multisig_message(rx).await;
-=======
-// Do the necessary wrapping so Secret2 can be sent
-// via the clients interface
-pub fn sec2_to_p2p_signing(sec2: Secret2, sender_id: &AccountId, mi: &MessageInfo) -> P2PMessage {
-    let wrapped = SigningDataWrapped::new(sec2, mi.clone());
-
-    let data = MultisigMessage::from(wrapped);
-    let data = serde_json::to_vec(&data).unwrap();
-    P2PMessage {
-        sender_id: sender_id.clone(),
-        data,
-    }
-}
-
-// Do the necessary wrapping so Secret2 can be sent
-// via the clients interface
-pub fn sec2_to_p2p_keygen(sec2: Secret2, sender_id: &AccountId) -> P2PMessage {
-    let wrapped = KeyGenMessageWrapped::new(*CEREMONY_ID, sec2);
->>>>>>> 7dd73efc
 
     if let MultisigMessage::SigningMessage(SigningDataWrapped { data, .. }) = m {
         if let SigningData::VerifyLocalSigsStage4(ver4) = data {
             return ver4;
         }
     }
-<<<<<<< HEAD
-=======
-}
-
-pub fn bc1_to_p2p_keygen(
-    bc1: Broadcast1,
-    ceremony_id: CeremonyId,
-    sender_id: &AccountId,
-) -> P2PMessage {
-    let wrapped = KeyGenMessageWrapped::new(ceremony_id, bc1);
->>>>>>> 7dd73efc
 
     eprintln!("Received message is not Secret2 (signing)");
     panic!();
@@ -1012,31 +917,12 @@
 pub fn keygen_data_to_p2p(
     data: impl Into<KeygenData>,
     sender_id: &AccountId,
-    key_id: KeyId,
+    ceremony_id: CeremonyId,
 ) -> P2PMessage {
-    let wrapped = KeyGenMessageWrapped::new(key_id, data);
+    let wrapped = KeyGenMessageWrapped::new(ceremony_id, data);
 
     let data = MultisigMessage::from(wrapped);
-<<<<<<< HEAD
     let data = bincode::serialize(&data).unwrap();
-=======
-    let data = serde_json::to_vec(&data).unwrap();
-    P2PMessage {
-        sender_id: sender_id.clone(),
-        data,
-    }
-}
-
-pub fn create_keygen_p2p_message<M>(sender_id: &AccountId, message: M) -> P2PMessage
-where
-    M: Into<KeygenData>,
-{
-    let wrapped = KeyGenMessageWrapped::new(0, message.into());
-
-    let ms_message = MultisigMessage::from(wrapped);
-
-    let data = serde_json::to_vec(&ms_message).unwrap();
->>>>>>> 7dd73efc
 
     P2PMessage {
         sender_id: sender_id.clone(),
