--- conflicted
+++ resolved
@@ -4,12 +4,7 @@
 
 use crate::{
     logging::SIGNING_SUB_COMPONENT,
-<<<<<<< HEAD
-    p2p::{P2PMessageCommand, ValidatorId},
-=======
-    mq::{IMQClient, Subject},
-    p2p::AccountId,
->>>>>>> 14b61c2b
+    p2p::{AccountId, P2PMessageCommand},
     signing::db::KeyDB,
 };
 use futures::StreamExt;
@@ -34,48 +29,28 @@
 
 #[derive(Serialize, Deserialize, Clone, Debug)]
 pub struct KeygenInfo {
-<<<<<<< HEAD
     ceremony_id: CeremonyId,
-    signers: Vec<ValidatorId>,
+    signers: Vec<AccountId>,
 }
 
 impl KeygenInfo {
-    pub fn new(ceremony_id: CeremonyId, signers: Vec<ValidatorId>) -> Self {
+    pub fn new(ceremony_id: CeremonyId, signers: Vec<AccountId>) -> Self {
         KeygenInfo {
             ceremony_id,
             signers,
         }
-=======
-    id: KeyId,
-    signers: Vec<AccountId>,
-}
-
-impl KeygenInfo {
-    pub fn new(id: KeyId, signers: Vec<AccountId>) -> Self {
-        KeygenInfo { id, signers }
->>>>>>> 14b61c2b
     }
 }
 
 #[derive(Serialize, Deserialize, Clone, Debug)]
 pub struct SigningInfo {
-<<<<<<< HEAD
     key_id: KeyId,
-    signers: Vec<ValidatorId>,
-}
-
-impl SigningInfo {
-    pub fn new(key_id: KeyId, signers: Vec<ValidatorId>) -> Self {
-        SigningInfo { key_id, signers }
-=======
-    id: KeyId,
     signers: Vec<AccountId>,
 }
 
 impl SigningInfo {
-    pub fn new(id: KeyId, signers: Vec<AccountId>) -> Self {
-        SigningInfo { id, signers }
->>>>>>> 14b61c2b
+    pub fn new(key_id: KeyId, signers: Vec<AccountId>) -> Self {
+        SigningInfo { key_id, signers }
     }
 }
 
@@ -95,15 +70,9 @@
 // before expiring them
 const PHASE_TIMEOUT: Duration = Duration::from_secs(20);
 
-<<<<<<< HEAD
 /// Start listening for p2p messages and instructions from the SC
 pub fn start<S>(
-    my_validator_id: ValidatorId,
-=======
-/// Start listening on the p2p connection and MQ
-pub fn start<MQC, S>(
-    my_validator_id: AccountId,
->>>>>>> 14b61c2b
+    my_account_id: AccountId,
     db: S,
     mut multisig_instruction_receiver: UnboundedReceiver<MultisigInstruction>,
     multisig_event_sender: UnboundedSender<MultisigEvent>,
@@ -121,7 +90,7 @@
 
     let (inner_event_sender, mut inner_event_receiver) = mpsc::unbounded_channel();
     let mut inner = MultisigClientInner::new(
-        my_validator_id.clone(),
+        my_account_id.clone(),
         db,
         inner_event_sender,
         PHASE_TIMEOUT,
