--- conflicted
+++ resolved
@@ -98,19 +98,15 @@
     );
 
     async move {
-        let mut p2p_messages = pin_message_stream(
-            mq_client
-                .subscribe::<P2PMessage>(Subject::P2PIncoming)
-                .await
-                .expect("Could not subscribe to Subject::P2PIncoming"),
-        );
+        let mut p2p_messages = mq_client
+            .subscribe::<P2PMessage>(Subject::P2PIncoming)
+            .await
+            .expect("Could not subscribe to Subject::P2PIncoming");
 
-        let mut multisig_instructions = pin_message_stream(
-            mq_client
-                .subscribe::<MultisigInstruction>(Subject::MultisigInstruction)
-                .await
-                .expect("Could not subscribe to Subject::MultisigInstruction"),
-        );
+        let mut multisig_instructions = mq_client
+            .subscribe::<MultisigInstruction>(Subject::MultisigInstruction)
+            .await
+            .expect("Could not subscribe to Subject::MultisigInstruction");
 
         {
             // have to wait for the coordinator to subscribe...
@@ -186,108 +182,4 @@
             }
         }
     }
-<<<<<<< HEAD
-
-    /// Start listening on the p2p connection and MQ
-    pub async fn run(mut self, mut shutdown_rx: tokio::sync::oneshot::Receiver<()>) {
-        slog::info!(self.logger, "Starting");
-        let receiver = self.inner_event_receiver.take().unwrap();
-
-        let (cleanup_tx, cleanup_rx) = tokio::sync::mpsc::unbounded_channel::<()>();
-
-        let (shutdown_other_fut_tx, mut shutdown_other_fut_rx) =
-            tokio::sync::oneshot::channel::<()>();
-
-        let (shutdown_events_fut_tx, shutdown_events_fut_rx) =
-            tokio::sync::oneshot::channel::<()>();
-
-        let events_fut = MultisigClient::<_, S>::process_inner_events(
-            receiver,
-            self.mq_client.clone(),
-            shutdown_events_fut_rx,
-            self.logger.clone(),
-        );
-
-        let logger_c = self.logger.clone();
-        let cleanup_fut = async move {
-            loop {
-                tokio::select! {
-                    _ = tokio::time::sleep(Duration::from_secs(10)) =>{
-                        cleanup_tx.send(()).expect("Could not send periotic cleanup command");
-                    }
-                    Ok(()) = &mut shutdown_rx =>{
-                        slog::info!(logger_c, "Shutting down");
-                        // send a signal to the other futures to shutdown
-                        shutdown_other_fut_tx.send(()).expect("Could not send shutdown command");
-                        shutdown_events_fut_tx.send(()).expect("Could not send shutdown command");
-                        break;
-                    }
-                }
-            }
-        };
-
-        let mut cleanup_stream = UnboundedReceiverStream::new(cleanup_rx);
-
-        let mq = self.mq_client.clone();
-
-        let logger_c = self.logger.clone();
-        let other_fut = async move {
-            let mut p2p_messages = mq
-                .subscribe::<P2PMessage>(Subject::P2PIncoming)
-                .await
-                .expect("Could not subscribe to Subject::P2PIncoming");
-
-            let mut multisig_instructions = mq
-                .subscribe::<MultisigInstruction>(Subject::MultisigInstruction)
-                .await
-                .expect("Could not subscribe to Subject::MultisigInstruction");
-
-            // have to wait for the coordinator to subscribe...
-            tokio::time::sleep(std::time::Duration::from_millis(100)).await;
-
-            // issue a message that we've subscribed
-            mq.publish(Subject::MultisigEvent, &MultisigEvent::ReadyToKeygen)
-                .await
-                .expect("Signing module failed to publish readiness");
-
-            slog::trace!(self.logger, "[{:?}] subscribed to MQ", self.my_validator_id);
-
-            loop {
-                tokio::select! {
-                    Some(msg) = p2p_messages.next() => {
-                        match msg {
-                            Ok(p2p_message) => {
-                                self.inner.process_p2p_mq_message(p2p_message);
-                            },
-                            Err(err) => {
-                                slog::warn!(self.logger, "Ignoring channel error: {}", err);
-                            }
-                        }
-                    }
-                    Some(msg) = multisig_instructions.next() => {
-                        match msg {
-                            Ok(instruction) => {
-                                self.inner.process_multisig_instruction(instruction);
-                            },
-                            Err(err) => {
-                                slog::warn!(self.logger, "Ignoring channel error: {}", err);
-                            }
-                        }
-                    }
-                    Some(()) = cleanup_stream.next() => {
-                        slog::info!(self.logger, "Cleaning up multisig states");
-                        self.inner.cleanup();
-                    }
-                    Ok(()) = &mut shutdown_other_fut_rx =>{
-                        slog::info!(self.logger, "Shutting down Multisig Client OtherEvents loop");
-                        break;
-                    }
-                }
-            }
-        };
-        futures::join!(events_fut, other_fut, cleanup_fut);
-        slog::error!(logger_c, "MultisigClient stopped!");
-    }
-=======
->>>>>>> f224bce0
 }