--- conflicted
+++ resolved
@@ -75,22 +75,6 @@
         .expect("Could not publish");
     }
 
-<<<<<<< HEAD
-=======
-    // // TODO: investigate why this is necessary (remove if it is not)
-    let ready_to_sign = async {
-        for s in &mut streams {
-            while let Some(evt) = s.next().await {
-                if let Ok(MultisigEvent::ReadyToSign) = evt {
-                    break;
-                }
-            }
-        }
-    };
-
-    ready_to_sign.await;
-
->>>>>>> 6749a2c7
     let data = MessageHash(super::fixtures::MESSAGE.clone());
     let data2 = MessageHash(super::fixtures::MESSAGE2.clone());
 
