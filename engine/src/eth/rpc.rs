use futures_core::Future;
use tracing::{debug, error, info};
use utilities::{context, make_periodic_tick};
use web3::{
	api::SubscriptionStream,
	signing::SecretKeyRef,
	types::{
		Block, BlockHeader, BlockNumber, Bytes, CallRequest, FeeHistory, Filter, Log,
		SignedTransaction, SyncState, Transaction, TransactionParameters, TransactionReceipt, H256,
		U256, U64,
	},
	Web3,
};
use web3_secp256k1::SecretKey;

<<<<<<< HEAD
use futures::{
	future::{select, Either},
	FutureExt,
};
=======
use futures::FutureExt;
>>>>>>> 4f6b94d4

use anyhow::{anyhow, Context, Result};

use super::{redact_secret_eth_node_endpoint, TransportProtocol};
use crate::{
	constants::{ETH_HTTP_REQUEST_TIMEOUT, ETH_LOG_REQUEST_TIMEOUT, SYNC_POLL_INTERVAL},
	settings,
	witnesser::LatestBlockNumber,
};

use async_trait::async_trait;

#[cfg(test)]
use mockall::automock;

pub type EthHttpRpcClient = EthRpcClient<web3::transports::Http>;
pub type EthWsRpcClient = EthRpcClient<web3::transports::WebSocket>;

#[derive(Clone)]
pub struct EthRpcClient<T: EthTransport> {
	web3: Web3<T>,
}

impl<T: EthTransport> EthRpcClient<T> {
	async fn inner_new<F: futures::Future<Output = Result<T>>>(
		node_endpoint: &str,
		f: F,
	) -> Result<Self> {
		debug!(
			"Connecting new {} web3 client{}",
			T::transport_protocol(),
			match redact_secret_eth_node_endpoint(node_endpoint) {
				Ok(redacted_node_endpoint) => format!(" to {redacted_node_endpoint}"),
				Err(e) => {
					error!(
						"Could not redact secret in {} ETH node endpoint: {e}",
						T::transport_protocol(),
					);
					"".to_string()
				},
			}
		);

		Ok(Self { web3: Web3::new(f.await?) })
	}
}

pub trait EthTransport: web3::Transport {
	fn transport_protocol() -> TransportProtocol;
}

impl EthTransport for web3::transports::WebSocket {
	fn transport_protocol() -> TransportProtocol {
		TransportProtocol::Ws
	}
}

impl EthTransport for web3::transports::Http {
	fn transport_protocol() -> TransportProtocol {
		TransportProtocol::Http
	}
}

// We use a trait so we can inject a mock in the tests
#[cfg_attr(test, automock)]
#[async_trait]
pub trait EthRpcApi: Send + Sync {
	async fn estimate_gas(&self, req: CallRequest) -> Result<U256>;

	async fn sign_transaction(
		&self,
		tx: TransactionParameters,
		key: &SecretKey,
	) -> Result<SignedTransaction>;

	async fn send_raw_transaction(&self, rlp: Bytes) -> Result<H256>;

	async fn get_logs(&self, filter: Filter) -> Result<Vec<Log>>;

	async fn chain_id(&self) -> Result<U256>;

	async fn transaction_receipt(&self, tx_hash: H256) -> Result<TransactionReceipt>;

	/// Gets block, returning error when either:
	/// - Request fails
	/// - Request succeeds, but doesn't return a block
	async fn block(&self, block_number: U64) -> Result<Block<H256>>;

	async fn block_with_txs(&self, block_number: U64) -> Result<Block<Transaction>>;

	async fn fee_history(
		&self,
		block_count: U256,
		newest_block: BlockNumber,
		reward_percentiles: Option<Vec<f64>>,
	) -> Result<FeeHistory>;
}

async fn with_rpc_timeout<F: Future, O, Err>(request_future: F) -> Result<O>
where
	F: Future<Output = std::result::Result<O, Err>>,
	Err: Into<anyhow::Error>,
{
	tokio::time::timeout(ETH_HTTP_REQUEST_TIMEOUT, request_future)
		.await
		.context("HTTP RPC request timed out")?
		.map_err(|e| e.into())
}

#[async_trait]
impl<T> EthRpcApi for EthRpcClient<T>
where
	T: Send + Sync + EthTransport,
	T::Out: Send,
{
	async fn estimate_gas(&self, req: CallRequest) -> Result<U256> {
		with_rpc_timeout(self.web3.eth().estimate_gas(req, None))
			.await
			.context(format!("{} client: Failed to estimate gas", T::transport_protocol()))
	}

	async fn sign_transaction(
		&self,
		tx: TransactionParameters,
		key: &SecretKey,
	) -> Result<SignedTransaction> {
		with_rpc_timeout(self.web3.accounts().sign_transaction(tx, SecretKeyRef::from(key)))
			.await
			.context(format!("{} client: Failed to sign transaction", T::transport_protocol()))
	}

	async fn send_raw_transaction(&self, rlp: Bytes) -> Result<H256> {
		with_rpc_timeout(self.web3.eth().send_raw_transaction(rlp))
			.await
			.context(format!("{} client: Failed to send raw transaction", T::transport_protocol()))
	}

	async fn get_logs(&self, filter: Filter) -> Result<Vec<Log>> {
		let request_fut = self.web3.eth().logs(filter);

		// NOTE: if this does time out we will most likely have a
		// "memory leak" associated with rust-web3's state for this
		// request not getting properly cleaned up
		tokio::time::timeout(ETH_LOG_REQUEST_TIMEOUT, request_fut)
			.await
			.context(format!("{} client: get_logs request timeout", T::transport_protocol()))?
			.context(format!("{} client: Failed to fetch ETH logs", T::transport_protocol()))
	}

	async fn chain_id(&self) -> Result<U256> {
		with_rpc_timeout(self.web3.eth().chain_id())
			.await
			.context(format!("{} client: Failed to fetch ETH ChainId", T::transport_protocol()))
	}

	async fn transaction_receipt(&self, tx_hash: H256) -> Result<TransactionReceipt> {
		with_rpc_timeout(self.web3.eth().transaction_receipt(tx_hash))
			.await
			.context(format!("{} client: Failed to fetch ETH transaction", T::transport_protocol()))
			.and_then(|opt_block| {
				opt_block.ok_or_else(|| {
					anyhow!(
						"{} client: Getting ETH transaction receipt with tx_hash {} returned None",
						T::transport_protocol(),
						tx_hash
					)
				})
			})
	}

	async fn block(&self, block_number: U64) -> Result<Block<H256>> {
		with_rpc_timeout(self.web3.eth().block(block_number.into()))
			.await
			.context(format!("{} client: Failed to fetch block", T::transport_protocol()))
			.and_then(|opt_block| {
				opt_block.ok_or_else(|| {
					anyhow!(
						"{} client: Getting ETH block for block number {} returned None",
						T::transport_protocol(),
						block_number,
					)
				})
			})
	}

	async fn block_with_txs(&self, block_number: U64) -> Result<Block<Transaction>> {
<<<<<<< HEAD
		self.web3
			.eth()
			.block_with_txs(block_number.into())
=======
		with_rpc_timeout(self.web3.eth().block_with_txs(block_number.into()))
>>>>>>> 4f6b94d4
			.await
			.context(format!(
				"{} client: Failed to fetch block with transactions",
				T::transport_protocol()
			))
			.and_then(|opt_block| {
				opt_block.ok_or_else(|| {
					anyhow!(
						"{} client: Getting ETH block for block number {} returned None",
						T::transport_protocol(),
						block_number,
					)
				})
			})
	}

	async fn fee_history(
		&self,
		block_count: U256,
		newest_block: BlockNumber,
		reward_percentiles: Option<Vec<f64>>,
	) -> Result<FeeHistory> {
		with_rpc_timeout(self.web3.eth().fee_history(
			block_count,
			newest_block,
			reward_percentiles.clone(),
		))
		.await
		.context(format!(
			"{} client: Call failed: fee_history({:?}, {:?}, {:?})",
			T::transport_protocol(),
			block_count,
			newest_block,
			reward_percentiles,
		))
	}
}

impl EthWsRpcClient {
	pub async fn new(
		eth_settings: &settings::Eth,
		// TODO: make this non-optional once we remove integration tests (PRO-414)
		expected_chain_id: Option<U256>,
	) -> Result<Self> {
		let client = Self::inner_new(&eth_settings.ws_node_endpoint, async {
			context!(web3::transports::WebSocket::new(&eth_settings.ws_node_endpoint).await)
		})
		.await?;

		if let Some(expected_chain_id) = expected_chain_id {
			validate_client_chain_id(&client, expected_chain_id).await?;
		}

		let mut poll_interval = make_periodic_tick(SYNC_POLL_INTERVAL, false);

		while let SyncState::Syncing(info) = client
			.web3
			.eth()
			.syncing()
			.await
			.context("Failure while syncing EthRpcClient client")?
		{
			info!(
				"Waiting for ETH node to sync. Sync state is: {info:?}. Checking again in {:?} ...",
				poll_interval.period(),
			);
			poll_interval.tick().await;
		}
		info!("ETH node is synced.");

		Ok(client)
	}
}

#[async_trait]
impl<T> LatestBlockNumber for EthRpcClient<T>
where
	T: Send + Sync + EthTransport,
	T::Out: Send,
{
	type BlockNumber = u64;

	async fn latest_block_number(&self) -> Result<Self::BlockNumber> {
		self.web3
			.eth()
			.block_number()
			.await
			.context("Failed to fetch block number with HTTP client")
			.map(|n| n.as_u64())
	}
}

#[async_trait]
pub trait EthWsRpcApi {
	async fn subscribe_new_heads(
		&self,
	) -> Result<SubscriptionStream<web3::transports::WebSocket, BlockHeader>>;
}

#[async_trait]
impl EthWsRpcApi for EthWsRpcClient {
	async fn subscribe_new_heads(
		&self,
	) -> Result<SubscriptionStream<web3::transports::WebSocket, BlockHeader>> {
		self.web3
			.eth_subscribe()
			.subscribe_new_heads()
			.await
			.context("Failed to subscribe to new heads with WS Client")
	}
}

impl EthHttpRpcClient {
	pub async fn new(
		eth_settings: &settings::Eth,
		// TODO: make this non-optional once we remove integration tests (PRO-414)
		expected_chain_id: Option<U256>,
	) -> Result<Self> {
		let client = Self::inner_new(
			&eth_settings.http_node_endpoint,
			std::future::ready({
				context!(web3::transports::Http::new(&eth_settings.http_node_endpoint))
			}),
		)
		.now_or_never()
		.unwrap()?;

		if let Some(expected_chain_id) = expected_chain_id {
			validate_client_chain_id(&client, expected_chain_id).await?;
		}

		Ok(client)
	}
}

async fn validate_client_chain_id<T>(
	client: &EthRpcClient<T>,
	expected_chain_id: U256,
) -> anyhow::Result<()>
where
	T: Send + Sync + EthTransport,
	T::Out: Send,
{
	let chain_id = client
		.chain_id()
		.await
		.context(format!("Failed to fetch chain id via {}.", T::transport_protocol()))?;

	if chain_id != expected_chain_id {
		return Err(anyhow!(
			"Expected chain id {expected_chain_id}, {} client returned {chain_id}.",
			T::transport_protocol()
		))
	}

<<<<<<< HEAD
	async fn get_logs(&self, filter: Filter) -> Result<Vec<Log>> {
		dual_call_rpc!(self, get_logs, filter)
	}

	async fn chain_id(&self) -> Result<U256> {
		dual_call_rpc!(self, chain_id,)
	}

	async fn transaction_receipt(&self, tx_hash: H256) -> Result<TransactionReceipt> {
		dual_call_rpc!(self, transaction_receipt, tx_hash)
	}

	async fn block(&self, block_number: U64) -> Result<Block<H256>> {
		dual_call_rpc!(self, block, block_number)
	}

	async fn block_with_txs(&self, block_number: U64) -> Result<Block<Transaction>> {
		dual_call_rpc!(self, block_with_txs, block_number)
	}

	async fn fee_history(
		&self,
		block_count: U256,
		newest_block: BlockNumber,
		reward_percentiles: Option<Vec<f64>>,
	) -> Result<FeeHistory> {
		dual_call_rpc!(self, fee_history, block_count, newest_block, reward_percentiles)
	}
=======
	Ok(())
>>>>>>> 4f6b94d4
}

#[cfg(test)]
pub mod mocks {
	use super::*;

	use mockall::mock;

	mock!(
		// becomes MockEthHttpRpcClient
		pub EthHttpRpcClient {}

		#[async_trait]
		impl EthRpcApi for EthHttpRpcClient {
			async fn estimate_gas(&self, req: CallRequest) -> Result<U256>;

			async fn sign_transaction(
				&self,
				tx: TransactionParameters,
				key: &SecretKey,
			) -> Result<SignedTransaction>;

			async fn send_raw_transaction(&self, rlp: Bytes) -> Result<H256>;

			async fn get_logs(&self, filter: Filter) -> Result<Vec<Log>>;

			async fn chain_id(&self) -> Result<U256>;

			async fn transaction_receipt(&self, tx_hash: H256) -> Result<TransactionReceipt>;

			async fn block(&self, block_number: U64) -> Result<Block<H256>>;

			async fn block_with_txs(&self, block_number: U64) -> Result<Block<Transaction>>;

			async fn fee_history(
				&self,
				block_count: U256,
				newest_block: BlockNumber,
				reward_percentiles: Option<Vec<f64>>,
			) -> Result<FeeHistory>;
		}

		#[async_trait]
		impl LatestBlockNumber for EthHttpRpcClient {
			type BlockNumber = u64;

			async fn latest_block_number(&self) -> Result<u64>;
		}
	);
}<|MERGE_RESOLUTION|>--- conflicted
+++ resolved
@@ -13,14 +13,7 @@
 };
 use web3_secp256k1::SecretKey;
 
-<<<<<<< HEAD
-use futures::{
-	future::{select, Either},
-	FutureExt,
-};
-=======
 use futures::FutureExt;
->>>>>>> 4f6b94d4
 
 use anyhow::{anyhow, Context, Result};
 
@@ -207,13 +200,7 @@
 	}
 
 	async fn block_with_txs(&self, block_number: U64) -> Result<Block<Transaction>> {
-<<<<<<< HEAD
-		self.web3
-			.eth()
-			.block_with_txs(block_number.into())
-=======
 		with_rpc_timeout(self.web3.eth().block_with_txs(block_number.into()))
->>>>>>> 4f6b94d4
 			.await
 			.context(format!(
 				"{} client: Failed to fetch block with transactions",
@@ -369,38 +356,7 @@
 		))
 	}
 
-<<<<<<< HEAD
-	async fn get_logs(&self, filter: Filter) -> Result<Vec<Log>> {
-		dual_call_rpc!(self, get_logs, filter)
-	}
-
-	async fn chain_id(&self) -> Result<U256> {
-		dual_call_rpc!(self, chain_id,)
-	}
-
-	async fn transaction_receipt(&self, tx_hash: H256) -> Result<TransactionReceipt> {
-		dual_call_rpc!(self, transaction_receipt, tx_hash)
-	}
-
-	async fn block(&self, block_number: U64) -> Result<Block<H256>> {
-		dual_call_rpc!(self, block, block_number)
-	}
-
-	async fn block_with_txs(&self, block_number: U64) -> Result<Block<Transaction>> {
-		dual_call_rpc!(self, block_with_txs, block_number)
-	}
-
-	async fn fee_history(
-		&self,
-		block_count: U256,
-		newest_block: BlockNumber,
-		reward_percentiles: Option<Vec<f64>>,
-	) -> Result<FeeHistory> {
-		dual_call_rpc!(self, fee_history, block_count, newest_block, reward_percentiles)
-	}
-=======
 	Ok(())
->>>>>>> 4f6b94d4
 }
 
 #[cfg(test)]
