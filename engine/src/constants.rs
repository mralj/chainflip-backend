--- conflicted
+++ resolved
@@ -24,12 +24,9 @@
 /// Duration before we give up waiting on a response for a web3 request
 pub const ETH_LOG_REQUEST_TIMEOUT: Duration = Duration::from_secs(20);
 
-<<<<<<< HEAD
 /// Duration before we timeout a select_ok request to both http and ws
 pub const ETH_DUAL_REQUEST_TIMEOUT: Duration = Duration::from_secs(30);
 
-=======
->>>>>>> 4f6b94d4
 /// Duration between each poll of the web3 client, to check if we are synced to the head of the
 /// chain
 pub const SYNC_POLL_INTERVAL: Duration = Duration::from_secs(4);
