use crate::{Address, Digest};
use cf_utilities::bs58_array;

pub const SOLANA_SIGNATURE_LEN: usize = 64;
pub const SOLANA_ADDRESS_LEN: usize = 32;
pub const SOLANA_DIGEST_LEN: usize = 32;

// NB: this includes the bump-seed!!!
pub const SOLANA_PDA_MAX_SEEDS: u8 = 16;
pub const SOLANA_PDA_MAX_SEED_LEN: usize = 32;
pub const SOLANA_PDA_MARKER: &[u8; 21] = b"ProgramDerivedAddress";

pub const fn const_address(s: &'static str) -> Address {
	Address(bs58_array(s))
}

pub const fn const_hash(s: &'static str) -> Digest {
	Digest(bs58_array(s))
}

// Solana native programs
pub const SYSTEM_PROGRAM_ID: Address = const_address("11111111111111111111111111111111");
pub const TOKEN_PROGRAM_ID: Address = const_address("TokenkegQfeZyiNwAJbNbGKPFXCWuBvf9Ss623VQ5DA");
pub const ASSOCIATED_TOKEN_PROGRAM_ID: Address =
	const_address("ATokenGPvbdGVxr1b2hvZbsiqW5xWH25efTNsLJA8knL");
pub const SYS_VAR_RECENT_BLOCKHASHES: Address =
	const_address("SysvarRecentB1ockHashes11111111111111111111");
pub const SYS_VAR_INSTRUCTIONS: Address =
	const_address("Sysvar1nstructions1111111111111111111111111");
pub const SYS_VAR_RENT: Address = const_address("SysvarRent111111111111111111111111111111111");
pub const SYS_VAR_CLOCK: Address = const_address("SysvarC1ock11111111111111111111111111111111");
pub const BPF_LOADER_UPGRADEABLE_ID: Address =
	const_address("BPFLoaderUpgradeab1e11111111111111111111111");
pub const COMPUTE_BUDGET_PROGRAM: Address =
	const_address("ComputeBudget111111111111111111111111111111");

<<<<<<< HEAD
pub const MAX_TRANSACTION_LENGTH: usize = 1_232usize;
pub const NONCE_ACCOUNT_LENGTH: u64 = 80u64;
=======
pub const MAX_TRANSACTION_LENGTH: usize = 1_232;
pub const MAX_COMPUTE_UNITS_PER_TRANSACTION: u32 = 1_400_000u32;
pub const MICROLAMPORTS_PER_LAMPORT: u32 = 1_000_000u32;
pub const LAMPORTS_PER_SIGNATURE: u64 = 5000u64;

pub const NONCE_ACCOUNT_LENGTH: u64 = 80;
>>>>>>> aa6154ab

pub const SOL_USDC_DECIMAL: u8 = 6u8;

// TODO: Confirm the value
pub const CCM_BYTES_PER_ACCOUNT: usize = 33usize;
pub const MAX_CCM_BYTES_USDC: usize = 1_000usize;
pub const MAX_CCM_BYTES_SOL: usize = 1_000usize;<|MERGE_RESOLUTION|>--- conflicted
+++ resolved
@@ -34,17 +34,12 @@
 pub const COMPUTE_BUDGET_PROGRAM: Address =
 	const_address("ComputeBudget111111111111111111111111111111");
 
-<<<<<<< HEAD
 pub const MAX_TRANSACTION_LENGTH: usize = 1_232usize;
-pub const NONCE_ACCOUNT_LENGTH: u64 = 80u64;
-=======
-pub const MAX_TRANSACTION_LENGTH: usize = 1_232;
 pub const MAX_COMPUTE_UNITS_PER_TRANSACTION: u32 = 1_400_000u32;
 pub const MICROLAMPORTS_PER_LAMPORT: u32 = 1_000_000u32;
 pub const LAMPORTS_PER_SIGNATURE: u64 = 5000u64;
 
-pub const NONCE_ACCOUNT_LENGTH: u64 = 80;
->>>>>>> aa6154ab
+pub const NONCE_ACCOUNT_LENGTH: u64 = 80u64;
 
 pub const SOL_USDC_DECIMAL: u8 = 6u8;
 
