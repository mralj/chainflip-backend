--- conflicted
+++ resolved
@@ -57,12 +57,7 @@
       - name: Install bc
         run: |
           apt-get update
-<<<<<<< HEAD
-          apt-get install -y bc
-          apt-get install -y xxd
-=======
           apt-get install -y bc xxd
->>>>>>> 4f6b94d4
 
       - name: Download binaries
         uses: actions/download-artifact@v3
