[package]
authors = ['Chainflip <https://chainflip.io>']
description = 'Common utilities used by the State Chain and the Chainflip Engine'
edition = '2021'
homepage = 'https://chainflip.io'
license = 'TBC'
name = 'utilities'
repository = 'https://github.com/chainflip-io/chainflip-backend'
version = '0.1.0'

[lints]
workspace = true

[dependencies]
jsonrpsee = { version = "0.16.2", features = [
  "jsonrpsee-types",
], optional = true }
anyhow = { version = '1.0', optional = true }
async-broadcast = { version = "0.5", optional = true }
async-channel = { version = "1.7.1", optional = true }
bs58 = { version = "0.5.1", default-features = false }
futures = { version = "0.3.14", optional = true }
hex = { version = "0.4.3", default-features = false }
itertools = { version = "0.11", default_features = false }
lazy_format = "2.0"
lazy_static = "1.4"
mockall = { version = "0.11.0", optional = true }
num-traits = { version = "0.2", optional = true }
pin-project = { version = "1.0.12", optional = true }
predicates = { version = "3.0", optional = true }
prometheus = { version = "0.13.0", default-features = false }
regex = { version = "1", optional = true }
scopeguard = { version = "1.2.0" }
serde = { version = "1.0", optional = true, default_features = false, features = [
  "alloc",
  "derive",
] }
sp-core = { git = "https://github.com/chainflip-io/polkadot-sdk.git", tag = "chainflip-substrate-1.6+1", optional = true }
sp-rpc = { git = "https://github.com/chainflip-io/polkadot-sdk.git", tag = "chainflip-substrate-1.6+1", optional = true }
tempfile = { version = "3.7.0", optional = true }
tokio = { version = "1.13.1", features = ["full"], optional = true }
tracing = { version = "0.1", optional = true }
tracing-subscriber = { version = "0.3", features = [
  "json",
  "env-filter",
], optional = true }
url = { version = "2.4", optional = true }
<<<<<<< HEAD
warp = { version = "0.3.5", optional = true }
=======
scale-info = { version = "2.10", optional = true }
thiserror = { version = "1.0.26", optional = true }
log = "0.4"

# local dependencies
scale-json = { path = "./scale-json", optional = true }
>>>>>>> 55876c7f

[dev-dependencies]
serde_json = "1.0"
tempfile = "3.7.0"
reqwest = { version = "0.11.4", features = ["rustls-tls"] }

[features]
default = ['std']
test-utils = ['dep:tempfile', 'dep:tracing', 'dep:tracing-subscriber']
std = [
  'dep:anyhow',
  'dep:async-broadcast',
  'dep:predicates',
  'dep:mockall',
  'dep:futures',
  'dep:tokio',
  'hex/std',
  'dep:async-channel',
  'itertools/use_std',
  'dep:pin-project',
  'dep:serde',
  'serde?/std',
  'dep:scale-info',
  'dep:scale-json',
  'dep:thiserror',
  'dep:tracing',
  'dep:tracing-subscriber',
  'dep:warp',
  'dep:sp-core',
  'dep:sp-rpc',
  'dep:num-traits',
  'dep:jsonrpsee',
  'dep:regex',
  'dep:url',
]<|MERGE_RESOLUTION|>--- conflicted
+++ resolved
@@ -24,12 +24,14 @@
 itertools = { version = "0.11", default_features = false }
 lazy_format = "2.0"
 lazy_static = "1.4"
+log = "0.4"
 mockall = { version = "0.11.0", optional = true }
 num-traits = { version = "0.2", optional = true }
 pin-project = { version = "1.0.12", optional = true }
 predicates = { version = "3.0", optional = true }
 prometheus = { version = "0.13.0", default-features = false }
 regex = { version = "1", optional = true }
+scale-info = { version = "2.10", optional = true }
 scopeguard = { version = "1.2.0" }
 serde = { version = "1.0", optional = true, default_features = false, features = [
   "alloc",
@@ -38,6 +40,7 @@
 sp-core = { git = "https://github.com/chainflip-io/polkadot-sdk.git", tag = "chainflip-substrate-1.6+1", optional = true }
 sp-rpc = { git = "https://github.com/chainflip-io/polkadot-sdk.git", tag = "chainflip-substrate-1.6+1", optional = true }
 tempfile = { version = "3.7.0", optional = true }
+thiserror = { version = "1.0.26", optional = true }
 tokio = { version = "1.13.1", features = ["full"], optional = true }
 tracing = { version = "0.1", optional = true }
 tracing-subscriber = { version = "0.3", features = [
@@ -45,16 +48,11 @@
   "env-filter",
 ], optional = true }
 url = { version = "2.4", optional = true }
-<<<<<<< HEAD
 warp = { version = "0.3.5", optional = true }
-=======
-scale-info = { version = "2.10", optional = true }
-thiserror = { version = "1.0.26", optional = true }
-log = "0.4"
 
 # local dependencies
 scale-json = { path = "./scale-json", optional = true }
->>>>>>> 55876c7f
+
 
 [dev-dependencies]
 serde_json = "1.0"
